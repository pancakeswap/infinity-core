--- conflicted
+++ resolved
@@ -102,29 +102,18 @@
 
     /// @inheritdoc IVault
     function take(Currency currency, address to, uint256 amount) external override isLocked {
-<<<<<<< HEAD
         unchecked {
-            SettlementGuard.accountDelta(msg.sender, currency, amount.toInt128());
+            SettlementGuard.accountDelta(msg.sender, currency, -(amount.toInt128()));
             currency.transfer(to, amount);
         }
-        if (!currency.isNative()) reservesOfVault[currency] -= amount;
-=======
-        SettlementGuard.accountDelta(msg.sender, currency, -(amount.toInt128()));
-        currency.transfer(to, amount);
->>>>>>> 3a204d65
     }
 
     /// @inheritdoc IVault
     function mint(address to, Currency currency, uint256 amount) external override isLocked {
-<<<<<<< HEAD
         unchecked {
-            SettlementGuard.accountDelta(msg.sender, currency, amount.toInt128());
+            SettlementGuard.accountDelta(msg.sender, currency, -(amount.toInt128()));
             _mint(to, currency, amount);
         }
-=======
-        SettlementGuard.accountDelta(msg.sender, currency, -(amount.toInt128()));
-        _mint(to, currency, amount);
->>>>>>> 3a204d65
     }
 
     function sync(Currency currency) public returns (uint256 balance) {
@@ -149,19 +138,12 @@
     /// @inheritdoc IVault
     function settleFor(Currency currency, address target, uint256 amount) external isLocked {
         /// @notice settle all outstanding debt if amount is 0
-<<<<<<< HEAD
-        /// It will revert if target has negative delta
-        if (amount == 0) amount = SettlementGuard.getCurrencyDelta(target, currency).toUint256();
+        /// It will revert if target has positive delta
         unchecked {
-            SettlementGuard.accountDelta(msg.sender, currency, amount.toInt128());
-            SettlementGuard.accountDelta(target, currency, -(amount.toInt128()));
+            if (amount == 0) amount = (-SettlementGuard.getCurrencyDelta(target, currency)).toUint256();
+            SettlementGuard.accountDelta(msg.sender, currency, -(amount.toInt128()));
+            SettlementGuard.accountDelta(target, currency, amount.toInt128());
         }
-=======
-        /// It will revert if target has positive delta
-        if (amount == 0) amount = (-SettlementGuard.getCurrencyDelta(target, currency)).toUint256();
-        SettlementGuard.accountDelta(msg.sender, currency, -(amount.toInt128()));
-        SettlementGuard.accountDelta(target, currency, amount.toInt128());
->>>>>>> 3a204d65
     }
 
     /// @inheritdoc IVault
