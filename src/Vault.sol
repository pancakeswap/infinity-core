--- conflicted
+++ resolved
@@ -103,17 +103,11 @@
 
     /// @inheritdoc IVault
     function take(Currency currency, address to, uint256 amount) external override isLocked {
-<<<<<<< HEAD
         unchecked {
-            SettlementGuard.accountDelta(msg.sender, currency, amount.toInt128());
-            currency.transfer(to, amount);
-        }
-        reservesOfVault[currency] -= amount;
-=======
-        SettlementGuard.accountDelta(msg.sender, currency, amount.toInt128());
+          SettlementGuard.accountDelta(msg.sender, currency, amount.toInt128());
+          currency.transfer(to, amount);
+        }
         if (!currency.isNative()) reservesOfVault[currency] -= amount;
-        currency.transfer(to, amount);
->>>>>>> bdfd2df0
     }
 
     /// @inheritdoc IVault
