// SPDX-License-Identifier: GPL-2.0-or-later
// Copyright (C) 2024 PancakeSwap
pragma solidity ^0.8.24;

import {BalanceDelta, toBalanceDelta} from "../../types/BalanceDelta.sol";
import {LiquidityConfigurations} from "./math/LiquidityConfigurations.sol";
import {PackedUint128Math} from "./math/PackedUint128Math.sol";
import {Uint256x256Math} from "./math/Uint256x256Math.sol";
import {TreeMath} from "./math/TreeMath.sol";
import {PriceHelper} from "./PriceHelper.sol";
import {BinHelper} from "./BinHelper.sol";
import {BinPosition} from "./BinPosition.sol";
import {SafeCast} from "./math/SafeCast.sol";
import {Constants} from "./Constants.sol";
import {FeeHelper} from "./FeeHelper.sol";
import {ProtocolFeeLibrary} from "../../libraries/ProtocolFeeLibrary.sol";

library BinPool {
    using BinHelper for bytes32;
    using LiquidityConfigurations for bytes32;
    using PackedUint128Math for bytes32;
    using PackedUint128Math for uint128;
    using PriceHelper for uint24;
    using Uint256x256Math for uint256;
    using BinPosition for mapping(bytes32 => BinPosition.Info);
    using BinPosition for BinPosition.Info;
    using TreeMath for bytes32;
    using SafeCast for uint256;
    using SafeCast for uint128;
    using FeeHelper for uint128;
    using BinPool for State;
    using ProtocolFeeLibrary for uint24;

    error PoolNotInitialized();
    error PoolAlreadyInitialized();
    error BinPool__EmptyLiquidityConfigs();
    error BinPool__ZeroShares(uint24 id);
    error BinPool__InvalidBurnInput();
    error BinPool__BurnZeroAmount(uint24 id);
    error BinPool__ZeroAmountsOut(uint24 id);
    error BinPool__InsufficientAmountIn();
    error BinPool__OutOfLiquidity();
    error BinPool__InsufficientAmountOut();
    error BinPool__NoLiquidityToReceiveFees();

    struct Slot0 {
        // the current activeId
        uint24 activeId;
        // protocol fee, expressed in hundredths of a bip
        // upper 12 bits are for 1->0, and the lower 12 are for 0->1
        // the maximum is 1000 - meaning the maximum protocol fee is 0.1%
        // the protocolFee is taken from the input first, then the lpFee is taken from the remaining input
        uint24 protocolFee;
        // lp fee, either static at initialize or dynamic via hook
        uint24 lpFee;
    }

    /// @dev The state of a pool
    struct State {
        Slot0 slot0;
        /// @notice binId ==> (reserve of token x and y in the bin)
        mapping(uint256 binId => bytes32 reserve) reserveOfBin;
        /// @notice binId ==> (total share minted)
        mapping(uint256 binId => uint256 share) shareOfBin;
        /// @notice (user, binId) => shares of user in a binId
        mapping(bytes32 => BinPosition.Info) positions;
        /// @dev todo: cannot nest a struct with mapping, error: recursive type is not allowed for public state variables.
        /// TreeMath.TreeUint24 _tree;
        /// the 3 attributes below come from TreeMath
        bytes32 level0;
        mapping(bytes32 => bytes32) level1;
        mapping(bytes32 => bytes32) level2;
    }

    function initialize(State storage self, uint24 activeId, uint24 protocolFee, uint24 lpFee) internal {
        /// An initialized pool will not have activeId: 0
        if (self.slot0.activeId != 0) revert PoolAlreadyInitialized();

        self.slot0 = Slot0({activeId: activeId, protocolFee: protocolFee, lpFee: lpFee});
    }

    function setProtocolFee(State storage self, uint24 protocolFee) internal {
        if (self.isNotInitialized()) revert PoolNotInitialized();
        self.slot0.protocolFee = protocolFee;
    }

    /// @notice Only dynamic fee pools may update the swap fee.
    function setLPFee(State storage self, uint24 lpFee) internal {
        if (self.isNotInitialized()) revert PoolNotInitialized();

        self.slot0.lpFee = lpFee;
    }

    struct SwapViewParams {
        bool swapForY;
        uint16 binStep;
        uint24 lpFee;
    }

    function getSwapIn(State storage self, SwapViewParams memory params, uint128 amountOut)
        internal
        view
        returns (uint128 amountIn, uint128 amountOutLeft, uint128 fee)
    {
<<<<<<< HEAD
        Slot0 memory slot0Cache = self.slot0;
        uint24 id = slot0Cache.activeId;
=======
        bool swapForY = params.swapForY;
        uint24 id = self.slot0.activeId;
>>>>>>> a9301b8c
        amountOutLeft = amountOut;

        uint24 protocolFee =
            params.swapForY ? slot0Cache.protocolFee.getOneForZeroFee() : slot0Cache.protocolFee.getZeroForOneFee();
        uint24 swapFee = protocolFee.calculateSwapFee(params.lpFee);

        while (true) {
            uint128 binReserves = self.reserveOfBin[id].decode(!swapForY);
            if (binReserves > 0) {
                uint256 price = id.getPriceFromId(params.binStep);

                uint128 amountOutOfBin = binReserves > amountOutLeft ? amountOutLeft : binReserves;

                uint128 amountInWithoutFee = uint128(
                    swapForY
                        ? uint256(amountOutOfBin).shiftDivRoundUp(Constants.SCALE_OFFSET, price)
                        : uint256(amountOutOfBin).mulShiftRoundUp(price, Constants.SCALE_OFFSET)
                );

                uint128 feeAmount = amountInWithoutFee.getFeeAmount(swapFee);

                amountIn += amountInWithoutFee + feeAmount;
                amountOutLeft -= amountOutOfBin;

                fee += feeAmount;
            }

            if (amountOutLeft == 0) {
                break;
            } else {
                uint24 nextId = getNextNonEmptyBin(self, swapForY, id);
                if (nextId == 0 || nextId == type(uint24).max) break;
                id = nextId;
            }
        }
    }

    function getSwapOut(State storage self, SwapViewParams memory params, uint128 amountIn)
        internal
        view
        returns (uint128 amountInLeft, uint128 amountOut, uint128 fee)
    {
<<<<<<< HEAD
        Slot0 memory slot0Cache = self.slot0;
        uint24 id = slot0Cache.activeId;
        bytes32 amountsInLeft = amountIn.encode(params.swapForY);
=======
        bool swapForY = params.swapForY;
        uint24 id = self.slot0.activeId;
        bytes32 amountsInLeft = amountIn.encode(swapForY);
>>>>>>> a9301b8c

        uint24 swapFee;
        {
            uint24 protocolFee =
                params.swapForY ? slot0Cache.protocolFee.getOneForZeroFee() : slot0Cache.protocolFee.getZeroForOneFee();
            swapFee = protocolFee.calculateSwapFee(params.lpFee);
        }

        while (true) {
            bytes32 binReserves = self.reserveOfBin[id];
            if (!binReserves.isEmpty(!swapForY)) {
                (bytes32 amountsInWithFees, bytes32 amountsOutOfBin, bytes32 totalFees) =
<<<<<<< HEAD
                    binReserves.getAmounts(swapFee, params.binStep, params.swapForY, id, amountsInLeft);
=======
                    binReserves.getAmounts(params.fee, params.binStep, swapForY, id, amountsInLeft);
>>>>>>> a9301b8c

                if (amountsInWithFees > 0) {
                    amountsInLeft = amountsInLeft.sub(amountsInWithFees);

                    amountOut += amountsOutOfBin.decode(!swapForY);

                    fee += totalFees.decode(swapForY);
                }
            }

            if (amountsInLeft == 0) {
                break;
            } else {
                uint24 nextId = getNextNonEmptyBin(self, swapForY, id);
                if (nextId == 0 || nextId == type(uint24).max) break;
                id = nextId;
            }
        }

        amountInLeft = amountsInLeft.decode(swapForY);
    }

    struct SwapParams {
        bool swapForY;
        uint16 binStep;
    }

    struct SwapState {
        uint24 activeId;
        uint24 protocolFee;
        uint24 swapFee;
        bytes32 feeForProtocol;
    }

    function swap(State storage self, SwapParams memory params, uint128 amountIn)
        internal
        returns (BalanceDelta result, SwapState memory swapState)
    {
<<<<<<< HEAD
        Slot0 memory slot0Cache = self.slot0;
        swapState.activeId = slot0Cache.activeId;
        swapState.protocolFee =
            params.swapForY ? slot0Cache.protocolFee.getOneForZeroFee() : slot0Cache.protocolFee.getZeroForOneFee();

=======
>>>>>>> a9301b8c
        if (amountIn == 0) revert BinPool__InsufficientAmountIn();

        activeId = self.slot0.activeId;
        bool swapForY = params.swapForY;

        bytes32 amountsLeft = swapForY ? amountIn.encodeFirst() : amountIn.encodeSecond();
        bytes32 amountsOut;

        /// @dev swap fee includes protocolFee (charged first) and lpFee
        swapState.swapFee = swapState.protocolFee.calculateSwapFee(slot0Cache.lpFee);

        while (true) {
<<<<<<< HEAD
            bytes32 binReserves = self.reserveOfBin[swapState.activeId];
            if (!binReserves.isEmpty(!params.swapForY)) {
                (bytes32 amountsInWithFees, bytes32 amountsOutOfBin, bytes32 totalFee) = binReserves.getAmounts(
                    swapState.swapFee, params.binStep, params.swapForY, swapState.activeId, amountsLeft
                );
=======
            bytes32 binReserves = self.reserveOfBin[activeId];
            if (!binReserves.isEmpty(!swapForY)) {
                (bytes32 amountsInWithFees, bytes32 amountsOutOfBin, bytes32 totalFees) =
                    binReserves.getAmounts(swapFee, params.binStep, swapForY, activeId, amountsLeft);
>>>>>>> a9301b8c

                if (amountsInWithFees > 0) {
                    amountsLeft = amountsLeft.sub(amountsInWithFees);
                    amountsOut = amountsOut.add(amountsOutOfBin);

                    /// @dev calc protocol fee for current bin, totalFee * protocolFee / (protocolFee + lpFee)
                    bytes32 pFee = totalFee.getExternalFeeAmt(slot0Cache.protocolFee, swapState.swapFee);
                    if (pFee != 0) {
                        swapState.feeForProtocol = swapState.feeForProtocol.add(pFee);
                        amountsInWithFees = amountsInWithFees.sub(pFee);
                    }

                    self.reserveOfBin[swapState.activeId] = binReserves.add(amountsInWithFees).sub(amountsOutOfBin);
                }
            }

            if (amountsLeft == 0) {
                break;
            } else {
<<<<<<< HEAD
                uint24 nextId = getNextNonEmptyBin(self, params.swapForY, swapState.activeId);
=======
                uint24 nextId = getNextNonEmptyBin(self, swapForY, activeId);
>>>>>>> a9301b8c
                if (nextId == 0 || nextId == type(uint24).max) revert BinPool__OutOfLiquidity();
                swapState.activeId = nextId;
            }
        }

        if (amountsOut == 0) revert BinPool__InsufficientAmountOut();

        self.slot0.activeId = swapState.activeId;

        if (swapForY) {
            uint128 consumed = amountIn - amountsLeft.decodeX();
            result = toBalanceDelta(consumed.safeInt128(), -(amountsOut.decodeY().safeInt128()));
        } else {
            uint128 consumed = amountIn - amountsLeft.decodeY();
            result = toBalanceDelta(-(amountsOut.decodeX().safeInt128()), consumed.safeInt128());
        }
    }

    struct MintParams {
        address to; // nft minted to
        bytes32[] liquidityConfigs;
        bytes32 amountIn;
        uint16 binStep;
    }

    struct MintArrays {
        uint256[] ids;
        bytes32[] amounts;
        uint256[] liquidityMinted;
    }

    /// @return result the delta of the token balance of the pool (inclusive of fees)
    /// @return feeForProtocol total protocol fee amount
    /// @return arrays the ids, amounts and liquidity minted for each bin
    /// @return compositionFee composition fee for adding different ratio to active bin
    function mint(State storage self, MintParams memory params)
        internal
        returns (BalanceDelta result, bytes32 feeForProtocol, MintArrays memory arrays, bytes32 compositionFee)
    {
        if (params.liquidityConfigs.length == 0) revert BinPool__EmptyLiquidityConfigs();

        arrays = MintArrays({
            ids: new uint256[](params.liquidityConfigs.length),
            amounts: new bytes32[](params.liquidityConfigs.length),
            liquidityMinted: new uint256[](params.liquidityConfigs.length)
        });

        (bytes32 amountsLeft, bytes32 fee, bytes32 compoFee) = _mintBins(self, params, arrays);
        feeForProtocol = fee;
        compositionFee = compoFee;

        (uint128 x1, uint128 x2) = params.amountIn.sub(amountsLeft).decode();
        result = toBalanceDelta(x1.safeInt128(), x2.safeInt128());
    }

    /// @notice Returns the reserves of a bin
    /// @param id The id of the bin
    /// @return binReserveX The reserve of token X in the bin
    /// @return binReserveY The reserve of token Y in the bin
    function getBin(State storage self, uint24 id) internal view returns (uint128 binReserveX, uint128 binReserveY) {
        (binReserveX, binReserveY) = self.reserveOfBin[id].decode();
    }

    /// @dev Returns next non-empty bin
    /// @param swapForY Whether the swap is for Y
    /// @param id The id of the bin
    /// @return The id of the next non-empty bin
    function getNextNonEmptyBin(State storage self, bool swapForY, uint24 id) internal view returns (uint24) {
        return swapForY
            ? TreeMath.findFirstRight(self.level0, self.level1, self.level2, id)
            : TreeMath.findFirstLeft(self.level0, self.level1, self.level2, id);
    }

    struct BurnParams {
        address from;
        uint256[] ids;
        uint256[] amountsToBurn;
    }

    /// @notice Burn user's share and withdraw tokens form the pool.
    /// @return result the delta of the token balance of the pool
    function burn(State storage self, BurnParams memory params)
        internal
        returns (BalanceDelta result, uint256[] memory ids, bytes32[] memory amounts)
    {
        ids = params.ids;
        uint256[] memory amountsToBurn = params.amountsToBurn;

        if (ids.length == 0 || ids.length != amountsToBurn.length) revert BinPool__InvalidBurnInput();

        bytes32 amountsOut;
        amounts = new bytes32[](ids.length);
        for (uint256 i; i < ids.length;) {
            uint24 id = ids[i].safe24();
            uint256 amountToBurn = amountsToBurn[i];

            if (amountToBurn == 0) revert BinPool__BurnZeroAmount(id);

            bytes32 binReserves = self.reserveOfBin[id];
            uint256 supply = self.shareOfBin[id];

            _subShare(self, params.from, id, amountToBurn);

            bytes32 amountsOutFromBin = binReserves.getAmountOutOfBin(amountToBurn, supply);

            if (amountsOutFromBin == 0) revert BinPool__ZeroAmountsOut(id);

            binReserves = binReserves.sub(amountsOutFromBin);

            if (supply == amountToBurn) _removeBinIdToTree(self, id);

            self.reserveOfBin[id] = binReserves;
            amounts[i] = amountsOutFromBin;
            amountsOut = amountsOut.add(amountsOutFromBin);

            unchecked {
                ++i;
            }
        }

        // set amoutsOut to negative (so user can take/mint()) from the vault
        result = toBalanceDelta(-(amountsOut.decodeX().safeInt128()), -(amountsOut.decodeY().safeInt128()));
    }

    function donate(State storage self, uint16 binStep, uint128 amount0, uint128 amount1)
        internal
        returns (BalanceDelta result, uint24 activeId)
    {
        activeId = self.slot0.activeId;
        bytes32 amountIn = amount0.encode(amount1);

        bytes32 binReserves = self.reserveOfBin[activeId];
        if (binReserves == 0) revert BinPool__NoLiquidityToReceiveFees();

        /// @dev overflow check on total reserves and the resulting liquidity
        uint256 price = activeId.getPriceFromId(binStep);
        binReserves.add(amountIn).getLiquidity(price);

        self.reserveOfBin[activeId] = binReserves.add(amountIn);
        result = toBalanceDelta(amount0.safeInt128(), amount1.safeInt128());
    }

    /// @dev Helper function to mint liquidity in each bin in the liquidity configurations
    /// @param params MintParams (to, liquidityConfig, amountIn, binStep and fee)
    /// @param arrays MintArrays (ids[] , amounts[], liquidityMinted[])
    /// @return amountsLeft amountLeft after deducting all the input (inclusive of fee) from amountIn
    /// @return feeForProtocol total feeForProtocol for minting
    /// @return compositionFee composition fee for adding different ratio to active bin
    function _mintBins(State storage self, MintParams memory params, MintArrays memory arrays)
        private
        returns (bytes32 amountsLeft, bytes32 feeForProtocol, bytes32 compositionFee)
    {
        amountsLeft = params.amountIn;

        for (uint256 i; i < params.liquidityConfigs.length;) {
            (bytes32 maxAmountsInToBin, uint24 id) = params.liquidityConfigs[i].getAmountsAndId(params.amountIn);

            (uint256 shares, bytes32 amountsIn, bytes32 amountsInToBin, bytes32 binFeeAmt, bytes32 binCompositionFee) =
                _updateBin(self, params, id, maxAmountsInToBin);

            amountsLeft = amountsLeft.sub(amountsIn);
            feeForProtocol = feeForProtocol.add(binFeeAmt);

            arrays.ids[i] = id;
            arrays.amounts[i] = amountsInToBin;
            arrays.liquidityMinted[i] = shares;

            _addShare(self, params.to, id, shares);

            compositionFee = compositionFee.add(binCompositionFee);

            unchecked {
                ++i;
            }
        }
    }

    /// @dev Helper function to update a bin during minting
    /// @param id The id of the bin
    /// @param maxAmountsInToBin The maximum amounts in to the bin
    /// @return shares The amount of shares minted
    /// @return amountsIn The amounts in
    /// @return amountsInToBin The amounts in to the bin
    /// @return feeForProtocol The amounts of fee for protocol
    /// @return compositionFee The total amount of composition fee
    function _updateBin(State storage self, MintParams memory params, uint24 id, bytes32 maxAmountsInToBin)
        internal
        returns (
            uint256 shares,
            bytes32 amountsIn,
            bytes32 amountsInToBin,
            bytes32 feeForProtocol,
            bytes32 compositionFee
        )
    {
        Slot0 memory slot0Cache = self.slot0;
        uint24 activeId = slot0Cache.activeId;
        bytes32 binReserves = self.reserveOfBin[id];

        uint256 price = id.getPriceFromId(params.binStep);
        uint256 supply = self.shareOfBin[id];

        (shares, amountsIn) = binReserves.getSharesAndEffectiveAmountsIn(maxAmountsInToBin, price, supply);
        amountsInToBin = amountsIn;

        if (id == activeId) {
            // Fees happens when user try to add liquidity in active bin but with different ratio of (x, y)
            /// eg. current bin is 40/60 (a,b) but user tries to add liquidity with 50/50 ratio
            bytes32 fees;
            (fees, feeForProtocol) =
                binReserves.getCompositionFees(slot0Cache.protocolFee, slot0Cache.lpFee, amountsIn, supply, shares);
            compositionFee = fees;
            if (fees != 0) {
                {
                    uint256 userLiquidity = amountsIn.sub(fees).getLiquidity(price);
                    uint256 binLiquidity = binReserves.getLiquidity(price);
                    shares = userLiquidity.mulDivRoundDown(supply, binLiquidity);
                }

                if (feeForProtocol != 0) {
                    amountsInToBin = amountsInToBin.sub(feeForProtocol);
                }
            }
        } else {
            amountsIn.verifyAmounts(activeId, id);
        }

        if (shares == 0 || amountsInToBin == 0) revert BinPool__ZeroShares(id);
        if (supply == 0) _addBinIdToTree(self, id);

        self.reserveOfBin[id] = binReserves.add(amountsInToBin);
    }

    /// @notice Subtract share from user's position and update total share supply of bin
    function _subShare(State storage self, address owner, uint24 binId, uint256 shares) internal {
        self.positions.get(owner, binId).subShare(shares);
        self.shareOfBin[binId] -= shares;
    }

    /// @notice Add share to user's position and update total share supply of bin
    function _addShare(State storage self, address owner, uint24 binId, uint256 shares) internal {
        self.positions.get(owner, binId).addShare(shares);
        self.shareOfBin[binId] += shares;
    }

    /// @notice Enable bin id for a pool
    function _addBinIdToTree(State storage self, uint24 binId) internal {
        (, self.level0) = TreeMath.add(self.level0, self.level1, self.level2, binId);
    }

    /// @notice remove bin id for a pool
    function _removeBinIdToTree(State storage self, uint24 binId) internal {
        (, self.level0) = TreeMath.remove(self.level0, self.level1, self.level2, binId);
    }

    function isNotInitialized(State storage self) internal view returns (bool) {
        return self.slot0.activeId == 0;
    }
}<|MERGE_RESOLUTION|>--- conflicted
+++ resolved
@@ -102,17 +102,13 @@
         view
         returns (uint128 amountIn, uint128 amountOutLeft, uint128 fee)
     {
-<<<<<<< HEAD
         Slot0 memory slot0Cache = self.slot0;
         uint24 id = slot0Cache.activeId;
-=======
         bool swapForY = params.swapForY;
-        uint24 id = self.slot0.activeId;
->>>>>>> a9301b8c
         amountOutLeft = amountOut;
 
         uint24 protocolFee =
-            params.swapForY ? slot0Cache.protocolFee.getOneForZeroFee() : slot0Cache.protocolFee.getZeroForOneFee();
+            swapForY ? slot0Cache.protocolFee.getOneForZeroFee() : slot0Cache.protocolFee.getZeroForOneFee();
         uint24 swapFee = protocolFee.calculateSwapFee(params.lpFee);
 
         while (true) {
@@ -151,20 +147,15 @@
         view
         returns (uint128 amountInLeft, uint128 amountOut, uint128 fee)
     {
-<<<<<<< HEAD
         Slot0 memory slot0Cache = self.slot0;
         uint24 id = slot0Cache.activeId;
-        bytes32 amountsInLeft = amountIn.encode(params.swapForY);
-=======
         bool swapForY = params.swapForY;
-        uint24 id = self.slot0.activeId;
         bytes32 amountsInLeft = amountIn.encode(swapForY);
->>>>>>> a9301b8c
 
         uint24 swapFee;
         {
             uint24 protocolFee =
-                params.swapForY ? slot0Cache.protocolFee.getOneForZeroFee() : slot0Cache.protocolFee.getZeroForOneFee();
+                swapForY ? slot0Cache.protocolFee.getOneForZeroFee() : slot0Cache.protocolFee.getZeroForOneFee();
             swapFee = protocolFee.calculateSwapFee(params.lpFee);
         }
 
@@ -172,11 +163,7 @@
             bytes32 binReserves = self.reserveOfBin[id];
             if (!binReserves.isEmpty(!swapForY)) {
                 (bytes32 amountsInWithFees, bytes32 amountsOutOfBin, bytes32 totalFees) =
-<<<<<<< HEAD
-                    binReserves.getAmounts(swapFee, params.binStep, params.swapForY, id, amountsInLeft);
-=======
-                    binReserves.getAmounts(params.fee, params.binStep, swapForY, id, amountsInLeft);
->>>>>>> a9301b8c
+                    binReserves.getAmounts(swapFee, params.binStep, swapForY, id, amountsInLeft);
 
                 if (amountsInWithFees > 0) {
                     amountsInLeft = amountsInLeft.sub(amountsInWithFees);
@@ -215,18 +202,13 @@
         internal
         returns (BalanceDelta result, SwapState memory swapState)
     {
-<<<<<<< HEAD
         Slot0 memory slot0Cache = self.slot0;
         swapState.activeId = slot0Cache.activeId;
+        bool swapForY = params.swapForY;
         swapState.protocolFee =
-            params.swapForY ? slot0Cache.protocolFee.getOneForZeroFee() : slot0Cache.protocolFee.getZeroForOneFee();
-
-=======
->>>>>>> a9301b8c
+            swapForY ? slot0Cache.protocolFee.getOneForZeroFee() : slot0Cache.protocolFee.getZeroForOneFee();
+
         if (amountIn == 0) revert BinPool__InsufficientAmountIn();
-
-        activeId = self.slot0.activeId;
-        bool swapForY = params.swapForY;
 
         bytes32 amountsLeft = swapForY ? amountIn.encodeFirst() : amountIn.encodeSecond();
         bytes32 amountsOut;
@@ -235,18 +217,10 @@
         swapState.swapFee = swapState.protocolFee.calculateSwapFee(slot0Cache.lpFee);
 
         while (true) {
-<<<<<<< HEAD
             bytes32 binReserves = self.reserveOfBin[swapState.activeId];
-            if (!binReserves.isEmpty(!params.swapForY)) {
-                (bytes32 amountsInWithFees, bytes32 amountsOutOfBin, bytes32 totalFee) = binReserves.getAmounts(
-                    swapState.swapFee, params.binStep, params.swapForY, swapState.activeId, amountsLeft
-                );
-=======
-            bytes32 binReserves = self.reserveOfBin[activeId];
             if (!binReserves.isEmpty(!swapForY)) {
-                (bytes32 amountsInWithFees, bytes32 amountsOutOfBin, bytes32 totalFees) =
-                    binReserves.getAmounts(swapFee, params.binStep, swapForY, activeId, amountsLeft);
->>>>>>> a9301b8c
+                (bytes32 amountsInWithFees, bytes32 amountsOutOfBin, bytes32 totalFee) =
+                    binReserves.getAmounts(swapState.swapFee, params.binStep, swapForY, swapState.activeId, amountsLeft);
 
                 if (amountsInWithFees > 0) {
                     amountsLeft = amountsLeft.sub(amountsInWithFees);
@@ -266,11 +240,7 @@
             if (amountsLeft == 0) {
                 break;
             } else {
-<<<<<<< HEAD
-                uint24 nextId = getNextNonEmptyBin(self, params.swapForY, swapState.activeId);
-=======
-                uint24 nextId = getNextNonEmptyBin(self, swapForY, activeId);
->>>>>>> a9301b8c
+                uint24 nextId = getNextNonEmptyBin(self, swapForY, swapState.activeId);
                 if (nextId == 0 || nextId == type(uint24).max) revert BinPool__OutOfLiquidity();
                 swapState.activeId = nextId;
             }
