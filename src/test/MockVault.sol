// SPDX-License-Identifier: UNLICENSED
pragma solidity ^0.8.0;

import {PoolId} from "../types/PoolId.sol";
import {PoolKey} from "../types/PoolKey.sol";
import {BalanceDelta} from "../types/BalanceDelta.sol";
import {Currency, CurrencyLibrary, equals as currencyEquals} from "../types/Currency.sol";
import {SafeCast} from "../libraries/SafeCast.sol";

contract MockVault {
    using SafeCast for *;
    using CurrencyLibrary for Currency;

    mapping(address app => mapping(Currency currency => uint256 reserve)) public reservesOfApp;

    // Need to update this when try to record balanceDeltaOfPool
    PoolKey public currentPoolKey;
    mapping(PoolId poolId => BalanceDelta delta) public balanceDeltaOfPool;

    error InvalidPoolKey();

    constructor() {}

    function updateCurrentPoolKey(PoolKey memory key) external {
        currentPoolKey = key;
    }

    function accountAppBalanceDelta(Currency currency0, Currency currency1, BalanceDelta delta, address) external {
        // Will not record balanceDeltaOfPool if currentPoolKey is not set
        if (!currentPoolKey.currency0.isNative() || !currentPoolKey.currency1.isNative()) {
            // Check if currency0/currency1 is the same as the currency in currentPoolKey
            if (currentPoolKey.currency0 == currency0 && currentPoolKey.currency1 == currency1) {
                PoolId poolId = currentPoolKey.toId();
                balanceDeltaOfPool[poolId] = delta;
            } else {
                revert InvalidPoolKey();
            }
        }

<<<<<<< HEAD
        _accountDeltaForApp(currency0, delta.amount0());
        _accountDeltaForApp(currency1, delta.amount1());
    }

    function _accountDeltaForApp(Currency currency, int128 delta) internal {
=======
        _accountDeltaForApp(msg.sender, currency0, delta.amount0());
        _accountDeltaForApp(msg.sender, currency1, delta.amount1());
    }

    function _accountDeltaForApp(address app, Currency currency, int128 delta) internal {
>>>>>>> 66bc34cd
        if (delta == 0) return;

        if (delta >= 0) {
            /// @dev arithmetic underflow make sure trader can't withdraw too much from app
<<<<<<< HEAD
            reservesOfApp[msg.sender][currency] -= uint128(delta);
        } else {
            /// @dev arithmetic overflow make sure trader won't deposit too much into app
            reservesOfApp[msg.sender][currency] += uint128(-delta);
=======
            reservesOfApp[app][currency] -= uint128(delta);
        } else {
            /// @dev arithmetic overflow make sure trader won't deposit too much into app
            reservesOfApp[app][currency] += uint128(-delta);
>>>>>>> 66bc34cd
        }
    }

    function collectFee(Currency currency, uint256 amount, address recipient) external {
        _accountDeltaForApp(currency, -amount.toInt128());
        currency.transfer(recipient, amount);
    }
}<|MERGE_RESOLUTION|>--- conflicted
+++ resolved
@@ -36,36 +36,19 @@
                 revert InvalidPoolKey();
             }
         }
-
-<<<<<<< HEAD
         _accountDeltaForApp(currency0, delta.amount0());
         _accountDeltaForApp(currency1, delta.amount1());
     }
 
     function _accountDeltaForApp(Currency currency, int128 delta) internal {
-=======
-        _accountDeltaForApp(msg.sender, currency0, delta.amount0());
-        _accountDeltaForApp(msg.sender, currency1, delta.amount1());
-    }
-
-    function _accountDeltaForApp(address app, Currency currency, int128 delta) internal {
->>>>>>> 66bc34cd
         if (delta == 0) return;
 
         if (delta >= 0) {
             /// @dev arithmetic underflow make sure trader can't withdraw too much from app
-<<<<<<< HEAD
             reservesOfApp[msg.sender][currency] -= uint128(delta);
         } else {
             /// @dev arithmetic overflow make sure trader won't deposit too much into app
             reservesOfApp[msg.sender][currency] += uint128(-delta);
-=======
-            reservesOfApp[app][currency] -= uint128(delta);
-        } else {
-            /// @dev arithmetic overflow make sure trader won't deposit too much into app
-            reservesOfApp[app][currency] += uint128(-delta);
->>>>>>> 66bc34cd
-        }
     }
 
     function collectFee(Currency currency, uint256 amount, address recipient) external {
