--- conflicted
+++ resolved
@@ -74,12 +74,7 @@
                 vault.settle(data.key.currency0);
             }
         }
-<<<<<<< HEAD
         if (delta.amount1() > 0) {
-=======
-
-        if (totalDelta.amount1() > 0) {
->>>>>>> 3d6abe46
             if (data.key.currency1.isNative()) {
                 vault.settle{value: uint128(delta.amount1())}(data.key.currency1);
             } else {
