// SPDX-License-Identifier: UNLICENSED
pragma solidity ^0.8.24;

import {IVault} from "../../../src/interfaces/IVault.sol";
import {Hooks} from "../../../src/libraries/Hooks.sol";
import {ICLPoolManager} from "../../../src/pool-cl/interfaces/ICLPoolManager.sol";
import {PoolKey} from "../../../src/types/PoolKey.sol";
import {Currency, CurrencyLibrary} from "../../../src/types/Currency.sol";
import {IERC20} from "@openzeppelin/contracts/token/ERC20/IERC20.sol";
import {BalanceDelta, BalanceDeltaLibrary} from "../../../src/types/BalanceDelta.sol";
import {BaseCLTestHook} from "./BaseCLTestHook.sol";

/// @notice CL hook which does a callback
contract CLSkipCallbackHook is BaseCLTestHook {
    error InvalidAction();

    using CurrencyLibrary for Currency;
    using Hooks for bytes32;

    IVault public immutable vault;
    ICLPoolManager public immutable poolManager;

    uint16 bitmap;
    uint256 public hookCounterCallbackCount;

    constructor(IVault _vault, ICLPoolManager _poolManager) {
        vault = _vault;
        poolManager = _poolManager;
    }

    function getHooksRegistrationBitmap() external pure override returns (uint16) {
        return _hooksRegistrationBitmapFrom(
            Permissions({
                beforeInitialize: true,
                afterInitialize: true,
                beforeAddLiquidity: true,
                afterAddLiquidity: true,
                beforeRemoveLiquidity: true,
                afterRemoveLiquidity: true,
                beforeSwap: true,
                afterSwap: true,
                beforeDonate: true,
                afterDonate: true,
                befreSwapReturnsDelta: true,
                afterSwapReturnsDelta: true,
                afterAddLiquidityReturnsDelta: true,
                afterRemoveLiquidityReturnsDelta: true
            })
        );
    }

    struct CallbackData {
        bytes action;
        bytes rawCallbackData;
    }

    function initialize(PoolKey memory key, uint160 sqrtPriceX96, bytes memory hookData) external {
        poolManager.initialize(key, sqrtPriceX96, hookData);
    }

    struct ModifyPositionCallbackData {
        address sender;
        PoolKey key;
        ICLPoolManager.ModifyLiquidityParams params;
        bytes hookData;
    }

    function modifyPosition(
        PoolKey memory key,
        ICLPoolManager.ModifyLiquidityParams memory params,
        bytes memory hookData
    ) external payable returns (BalanceDelta delta) {
        delta = abi.decode(
            vault.lock(
                abi.encode("modifyPosition", abi.encode(ModifyPositionCallbackData(msg.sender, key, params, hookData)))
            ),
            (BalanceDelta)
        );

        // if any ethers left
        uint256 ethBalance = address(this).balance;
        if (ethBalance > 0) {
            CurrencyLibrary.NATIVE.transfer(msg.sender, ethBalance);
        }
    }

    function modifyPositionCallback(bytes memory rawData) private returns (bytes memory) {
        ModifyPositionCallbackData memory data = abi.decode(rawData, (ModifyPositionCallbackData));

        (BalanceDelta delta,) = poolManager.modifyLiquidity(data.key, data.params, data.hookData);
<<<<<<< HEAD
=======

        // For now assume to always settle feeDelta in the same way as delta
        // BalanceDelta totalDelta = delta + feeDelta;
>>>>>>> 3d6abe46

        if (delta.amount0() > 0) {
            if (data.key.currency0.isNative()) {
                vault.settle{value: uint128(delta.amount0())}(data.key.currency0);
            } else {
                vault.sync(data.key.currency0);
                IERC20(Currency.unwrap(data.key.currency0)).transferFrom(
                    data.sender, address(vault), uint128(delta.amount0())
                );
                vault.settle(data.key.currency0);
            }
        }
        if (delta.amount1() > 0) {
            if (data.key.currency1.isNative()) {
                vault.settle{value: uint128(delta.amount1())}(data.key.currency1);
            } else {
                vault.sync(data.key.currency1);
                IERC20(Currency.unwrap(data.key.currency1)).transferFrom(
                    data.sender, address(vault), uint128(delta.amount1())
                );
                vault.settle(data.key.currency1);
            }
        }

        if (delta.amount0() < 0) {
            vault.take(data.key.currency0, data.sender, uint128(-delta.amount0()));
        }
        if (delta.amount1() < 0) {
            vault.take(data.key.currency1, data.sender, uint128(-delta.amount1()));
        }

        return abi.encode(delta);
    }

    struct SwapTestSettings {
        bool withdrawTokens;
        bool settleUsingTransfer;
    }

    struct SwapCallbackData {
        address sender;
        SwapTestSettings testSettings;
        PoolKey key;
        ICLPoolManager.SwapParams params;
        bytes hookData;
    }

    function swap(
        PoolKey memory key,
        ICLPoolManager.SwapParams memory params,
        SwapTestSettings memory testSettings,
        bytes memory hookData
    ) external payable returns (BalanceDelta delta) {
        delta = abi.decode(
            vault.lock(
                abi.encode("swap", abi.encode(SwapCallbackData(msg.sender, testSettings, key, params, hookData)))
            ),
            (BalanceDelta)
        );

        uint256 ethBalance = address(this).balance;
        if (ethBalance > 0) CurrencyLibrary.NATIVE.transfer(msg.sender, ethBalance);
    }

    function swapCallback(bytes memory rawData) private returns (bytes memory) {
        SwapCallbackData memory data = abi.decode(rawData, (SwapCallbackData));

        BalanceDelta delta = poolManager.swap(data.key, data.params, data.hookData);
        if (data.params.zeroForOne) {
            if (delta.amount0() > 0) {
                if (data.testSettings.settleUsingTransfer) {
                    if (data.key.currency0.isNative()) {
                        vault.settle{value: uint128(delta.amount0())}(data.key.currency0);
                    } else {
                        vault.sync(data.key.currency0);
                        IERC20(Currency.unwrap(data.key.currency0)).transferFrom(
                            data.sender, address(vault), uint128(delta.amount0())
                        );
                        vault.settle(data.key.currency0);
                    }
                } else {
                    // the received hook on this transfer will burn the tokens
                    vault.transferFrom(data.sender, address(this), data.key.currency0, uint128(delta.amount0()));
                    vault.burn(address(this), data.key.currency0, uint128(delta.amount0()));
                }
            }
            if (delta.amount1() < 0) {
                if (data.testSettings.withdrawTokens) {
                    vault.take(data.key.currency1, data.sender, uint128(-delta.amount1()));
                } else {
                    vault.mint(data.sender, data.key.currency1, uint128(-delta.amount1()));
                }
            }
        } else {
            if (delta.amount1() > 0) {
                if (data.testSettings.settleUsingTransfer) {
                    if (data.key.currency1.isNative()) {
                        vault.settle{value: uint128(delta.amount1())}(data.key.currency1);
                    } else {
                        vault.sync(data.key.currency1);
                        IERC20(Currency.unwrap(data.key.currency1)).transferFrom(
                            data.sender, address(vault), uint128(delta.amount1())
                        );
                        vault.settle(data.key.currency1);
                    }
                } else {
                    // the received hook on this transfer will burn the tokens
                    vault.transferFrom(data.sender, address(this), data.key.currency1, uint128(delta.amount1()));
                    vault.burn(address(this), data.key.currency1, uint128(delta.amount1()));
                }
            }
            if (delta.amount0() < 0) {
                if (data.testSettings.withdrawTokens) {
                    vault.take(data.key.currency0, data.sender, uint128(-delta.amount0()));
                } else {
                    vault.mint(data.sender, data.key.currency0, uint128(-delta.amount0()));
                }
            }
        }

        return abi.encode(delta);
    }

    struct DonateCallbackData {
        address sender;
        PoolKey key;
        uint256 amount0;
        uint256 amount1;
        bytes hookData;
    }

    function donate(PoolKey memory key, uint256 amount0, uint256 amount1, bytes memory hookData)
        external
        payable
        returns (BalanceDelta delta)
    {
        delta = abi.decode(
            vault.lock(
                abi.encode("donate", abi.encode(DonateCallbackData(msg.sender, key, amount0, amount1, hookData)))
            ),
            (BalanceDelta)
        );

        uint256 ethBalance = address(this).balance;
        if (ethBalance > 0) {
            CurrencyLibrary.NATIVE.transfer(msg.sender, ethBalance);
        }
    }

    function donateCallback(bytes memory rawData) private returns (bytes memory) {
        DonateCallbackData memory data = abi.decode(rawData, (DonateCallbackData));

        BalanceDelta delta = poolManager.donate(data.key, data.amount0, data.amount1, data.hookData);
        if (delta.amount0() > 0) {
            if (data.key.currency0.isNative()) {
                vault.settle{value: uint128(delta.amount0())}(data.key.currency0);
            } else {
                vault.sync(data.key.currency0);
                IERC20(Currency.unwrap(data.key.currency0)).transferFrom(
                    data.sender, address(vault), uint128(delta.amount0())
                );
                vault.settle(data.key.currency0);
            }
        }
        if (delta.amount1() > 0) {
            if (data.key.currency1.isNative()) {
                vault.settle{value: uint128(delta.amount1())}(data.key.currency1);
            } else {
                vault.sync(data.key.currency1);
                IERC20(Currency.unwrap(data.key.currency1)).transferFrom(
                    data.sender, address(vault), uint128(delta.amount1())
                );
                vault.settle(data.key.currency1);
            }
        }

        return abi.encode(delta);
    }

    function lockAcquired(bytes calldata data) external returns (bytes memory) {
        (bytes memory action, bytes memory rawCallbackData) = abi.decode(data, (bytes, bytes));

        if (keccak256(action) == keccak256("modifyPosition")) {
            return modifyPositionCallback(rawCallbackData);
        } else if (keccak256(action) == keccak256("swap")) {
            return swapCallback(rawCallbackData);
        } else if (keccak256(action) == keccak256("donate")) {
            return donateCallback(rawCallbackData);
        } else {
            revert InvalidAction();
        }
    }

    function beforeInitialize(address, PoolKey calldata, uint160, bytes calldata) external override returns (bytes4) {
        hookCounterCallbackCount++;
        return CLSkipCallbackHook.beforeInitialize.selector;
    }

    function afterInitialize(address, PoolKey calldata, uint160, int24, bytes calldata)
        external
        override
        returns (bytes4)
    {
        hookCounterCallbackCount++;
        return CLSkipCallbackHook.afterInitialize.selector;
    }

    function beforeAddLiquidity(
        address,
        PoolKey calldata,
        ICLPoolManager.ModifyLiquidityParams calldata,
        bytes calldata
    ) external override returns (bytes4) {
        hookCounterCallbackCount++;
        return CLSkipCallbackHook.beforeAddLiquidity.selector;
    }

    function afterAddLiquidity(
        address,
        PoolKey calldata,
        ICLPoolManager.ModifyLiquidityParams calldata,
        BalanceDelta,
        bytes calldata
    ) external override returns (bytes4, BalanceDelta) {
        hookCounterCallbackCount++;
        return (CLSkipCallbackHook.afterAddLiquidity.selector, BalanceDeltaLibrary.ZERO_DELTA);
    }

    function beforeRemoveLiquidity(
        address,
        PoolKey calldata,
        ICLPoolManager.ModifyLiquidityParams calldata,
        bytes calldata
    ) external override returns (bytes4) {
        hookCounterCallbackCount++;
        return CLSkipCallbackHook.beforeRemoveLiquidity.selector;
    }

    function afterRemoveLiquidity(
        address,
        PoolKey calldata,
        ICLPoolManager.ModifyLiquidityParams calldata,
        BalanceDelta,
        bytes calldata
    ) external override returns (bytes4, BalanceDelta) {
        hookCounterCallbackCount++;
        return (CLSkipCallbackHook.afterRemoveLiquidity.selector, BalanceDeltaLibrary.ZERO_DELTA);
    }

    function beforeSwap(address, PoolKey calldata, ICLPoolManager.SwapParams calldata, bytes calldata)
        external
        override
        returns (bytes4, int128)
    {
        hookCounterCallbackCount++;
        return (CLSkipCallbackHook.beforeSwap.selector, 0);
    }

    function afterSwap(address, PoolKey calldata, ICLPoolManager.SwapParams calldata, BalanceDelta, bytes calldata)
        external
        override
        returns (bytes4, int128)
    {
        hookCounterCallbackCount++;
        return (CLSkipCallbackHook.afterSwap.selector, 0);
    }

    function beforeDonate(address, PoolKey calldata, uint256, uint256, bytes calldata)
        external
        override
        returns (bytes4)
    {
        hookCounterCallbackCount++;
        return CLSkipCallbackHook.beforeDonate.selector;
    }

    function afterDonate(address, PoolKey calldata, uint256, uint256, bytes calldata)
        external
        override
        returns (bytes4)
    {
        hookCounterCallbackCount++;
        return CLSkipCallbackHook.afterDonate.selector;
    }
}<|MERGE_RESOLUTION|>--- conflicted
+++ resolved
@@ -88,12 +88,6 @@
         ModifyPositionCallbackData memory data = abi.decode(rawData, (ModifyPositionCallbackData));
 
         (BalanceDelta delta,) = poolManager.modifyLiquidity(data.key, data.params, data.hookData);
-<<<<<<< HEAD
-=======
-
-        // For now assume to always settle feeDelta in the same way as delta
-        // BalanceDelta totalDelta = delta + feeDelta;
->>>>>>> 3d6abe46
 
         if (delta.amount0() > 0) {
             if (data.key.currency0.isNative()) {
