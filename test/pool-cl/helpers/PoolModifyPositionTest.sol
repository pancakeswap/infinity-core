// SPDX-License-Identifier: UNLICENSED
pragma solidity ^0.8.24;

import {console2} from "forge-std/console2.sol";
import {IERC20} from "@openzeppelin/contracts/token/ERC20/IERC20.sol";
import {CurrencyLibrary, Currency} from "../../../src/types/Currency.sol";
import {ILockCallback} from "../../../src/interfaces//ILockCallback.sol";
import {ICLPoolManager} from "../../../src/pool-cl/interfaces/ICLPoolManager.sol";
import {IVault} from "../../../src/interfaces/IVault.sol";

import {BalanceDelta} from "../../../src/types/BalanceDelta.sol";
import {PoolKey} from "../../../src/types/PoolKey.sol";

contract PoolModifyPositionTest is ILockCallback {
    using CurrencyLibrary for Currency;

    IVault public immutable vault;
    ICLPoolManager public immutable manager;

    constructor(IVault _vault, ICLPoolManager _manager) {
        vault = _vault;
        manager = _manager;
    }

    struct CallbackData {
        address sender;
        PoolKey key;
        ICLPoolManager.ModifyLiquidityParams params;
        bytes hookData;
    }

    function modifyPosition(
        PoolKey memory key,
        ICLPoolManager.ModifyLiquidityParams memory params,
        bytes memory hookData
    ) external payable returns (BalanceDelta delta) {
        delta = abi.decode(vault.lock(abi.encode(CallbackData(msg.sender, key, params, hookData))), (BalanceDelta));

        uint256 ethBalance = address(this).balance;
        if (ethBalance > 0) {
            CurrencyLibrary.NATIVE.transfer(msg.sender, ethBalance);
        }
    }

    function lockAcquired(bytes calldata rawData) external returns (bytes memory) {
        require(msg.sender == address(vault));

        CallbackData memory data = abi.decode(rawData, (CallbackData));

        (BalanceDelta delta, BalanceDelta feeDelta) = manager.modifyLiquidity(data.key, data.params, data.hookData);

<<<<<<< HEAD
        if (delta.amount0() > 0) {
            vault.sync(data.key.currency0);
=======
        // For now assume to always settle feeDelta in the same way as delta
        BalanceDelta totalDelta = delta + feeDelta;

        if (totalDelta.amount0() > 0) {
>>>>>>> ee06ebc9
            if (data.key.currency0.isNative()) {
                vault.settle{value: uint128(totalDelta.amount0())}(data.key.currency0);
            } else {
                IERC20(Currency.unwrap(data.key.currency0)).transferFrom(
                    data.sender, address(vault), uint128(totalDelta.amount0())
                );
                vault.settle(data.key.currency0);
            }
        }
<<<<<<< HEAD
        if (delta.amount1() > 0) {
            vault.sync(data.key.currency1);
=======
        if (totalDelta.amount1() > 0) {
>>>>>>> ee06ebc9
            if (data.key.currency1.isNative()) {
                vault.settle{value: uint128(delta.amount1())}(data.key.currency1);
            } else {
                IERC20(Currency.unwrap(data.key.currency1)).transferFrom(
                    data.sender, address(vault), uint128(totalDelta.amount1())
                );
                vault.settle(data.key.currency1);
            }
        }

        if (totalDelta.amount0() < 0) {
            vault.take(data.key.currency0, data.sender, uint128(-totalDelta.amount0()));
        }
        if (totalDelta.amount1() < 0) {
            vault.take(data.key.currency1, data.sender, uint128(-totalDelta.amount1()));
        }

        return abi.encode(totalDelta);
    }
}<|MERGE_RESOLUTION|>--- conflicted
+++ resolved
@@ -49,15 +49,11 @@
 
         (BalanceDelta delta, BalanceDelta feeDelta) = manager.modifyLiquidity(data.key, data.params, data.hookData);
 
-<<<<<<< HEAD
-        if (delta.amount0() > 0) {
-            vault.sync(data.key.currency0);
-=======
         // For now assume to always settle feeDelta in the same way as delta
         BalanceDelta totalDelta = delta + feeDelta;
 
         if (totalDelta.amount0() > 0) {
->>>>>>> ee06ebc9
+            vault.sync(data.key.currency0);
             if (data.key.currency0.isNative()) {
                 vault.settle{value: uint128(totalDelta.amount0())}(data.key.currency0);
             } else {
@@ -67,12 +63,9 @@
                 vault.settle(data.key.currency0);
             }
         }
-<<<<<<< HEAD
-        if (delta.amount1() > 0) {
+
+        if (totalDelta.amount1() > 0) {
             vault.sync(data.key.currency1);
-=======
-        if (totalDelta.amount1() > 0) {
->>>>>>> ee06ebc9
             if (data.key.currency1.isNative()) {
                 vault.settle{value: uint128(delta.amount1())}(data.key.currency1);
             } else {
