// SPDX-License-Identifier: UNLICENSED
pragma solidity ^0.8.24;

import "forge-std/Test.sol";

import {GasSnapshot} from "forge-gas-snapshot/GasSnapshot.sol";
import {Vault} from "../../src/Vault.sol";
import {BalanceDelta, toBalanceDelta} from "../../src/types/BalanceDelta.sol";
import {MockERC20} from "solmate/test/utils/mocks/MockERC20.sol";
import {IERC20} from "@openzeppelin/contracts/token/ERC20/IERC20.sol";
import {IPoolManager} from "../../src/interfaces/IPoolManager.sol";
import {Currency, CurrencyLibrary} from "../../src/types/Currency.sol";
import {PoolKey} from "../../src/types/PoolKey.sol";
import {PoolId, PoolIdLibrary} from "../../src/types/PoolId.sol";
import {IVault} from "../../src/interfaces/IVault.sol";
import {FakePoolManagerRouter} from "./FakePoolManagerRouter.sol";
import {FakePoolManager} from "./FakePoolManager.sol";

import {IHooks} from "../../src/interfaces/IHooks.sol";
import {NoIsolate} from "../helpers/NoIsolate.sol";
<<<<<<< HEAD
=======
import {CurrencySettlement} from "../helpers/CurrencySettlement.sol";
>>>>>>> bef0bfae
import {TokenFixture} from "../helpers/TokenFixture.sol";

/**
 * @notice Basic functionality test for Vault
 * More tests in terms of security and edge cases will be covered by VaultReentracy.t.sol & VaultInvariant.t.sol
 */
contract VaultTest is Test, NoIsolate, GasSnapshot, TokenFixture {
    using PoolIdLibrary for PoolKey;

    error ContractSizeTooLarge(uint256 diff);

    event AppRegistered(address indexed app);
    event LockAcquired();

<<<<<<< HEAD
    Vault public vault;
    IPoolManager public unRegPoolManager;
    FakePoolManager public fakePoolManager;
    FakePoolManager public fakePoolManager2;
    FakePoolManagerRouter public fakePoolManagerRouter;
    FakePoolManagerRouter public fakePoolManagerRouter2;

    PoolKey public poolKey;
=======
    PoolKey public poolKey1;
>>>>>>> bef0bfae
    PoolKey public poolKey2;

    function setUp() public {
        vault = new Vault();

        unRegPoolManager = new FakePoolManager(vault);

        fakePoolManager = new FakePoolManager(vault);
        fakePoolManager2 = new FakePoolManager(vault);
        vault.registerApp(address(fakePoolManager));
        vault.registerApp(address(fakePoolManager2));

        initializeTokens();

        PoolKey memory key = PoolKey({
            currency0: currency0,
            currency1: currency1,
            hooks: IHooks(address(0)),
            poolManager: fakePoolManager,
            fee: 0,
            parameters: 0x00
        });

        poolKey = key;
        fakePoolManagerRouter = new FakePoolManagerRouter(vault, key);

        PoolKey memory key2 = PoolKey({
            currency0: currency0,
            currency1: currency1,
            hooks: IHooks(address(0)),
            poolManager: fakePoolManager2,
            fee: 1,
            parameters: 0x00
        });

        poolKey2 = key2;
        fakePoolManagerRouter2 = new FakePoolManagerRouter(vault, key2);
    }

    function test_bytecodeSize() public {
        snapSize("VaultBytecodeSize", address(vault));
        if (address(vault).code.length > 24576) {
            revert ContractSizeTooLarge(address(vault).code.length - 24576);
        }
    }

    function testRegisterPoolManager() public {
        assertEq(vault.isAppRegistered(address(unRegPoolManager)), false);
        assertEq(vault.isAppRegistered(address(fakePoolManager)), true);

        vm.expectEmit();
        emit AppRegistered(address(unRegPoolManager));
        snapStart("VaultTest#registerPoolManager");
        vault.registerApp(address(unRegPoolManager));
        snapEnd();

        assertEq(vault.isAppRegistered(address(unRegPoolManager)), true);
        assertEq(vault.isAppRegistered(address(fakePoolManager)), true);
    }

    function testAccountPoolBalanceDeltaFromUnregistedPoolManager() public {
        PoolKey memory key = PoolKey(currency0, currency1, IHooks(address(0)), unRegPoolManager, 0x0, 0x0);
        FakePoolManagerRouter unRegPoolManagerRouter = new FakePoolManagerRouter(vault, key);
        vm.expectRevert(IVault.AppUnregistered.selector);
        vm.prank(address(unRegPoolManagerRouter));
        vault.lock(hex"01");
    }

    function testAccountPoolBalanceDeltaFromArbitraryAddr() public {
        vm.expectRevert(IVault.AppUnregistered.selector);
        vm.prank(address(fakePoolManagerRouter));
        vault.lock(hex"10");
    }

    function testAccountPoolBalanceDeltaWithoutLock() public {
        PoolKey memory key = PoolKey({
            currency0: currency0,
            currency1: currency1,
            hooks: IHooks(address(0)),
            poolManager: fakePoolManager,
            fee: uint24(3000),
            parameters: 0x00
        });
        BalanceDelta delta = toBalanceDelta(0x7, 0x8);

        vm.expectRevert(abi.encodeWithSelector(IVault.NoLocker.selector));
        vm.prank(address(fakePoolManager));
        vault.accountAppBalanceDelta(key, delta, address(this));
    }

    function testLockNotSettled() public {
        // router => vault.lock
        // vault.lock => periphery.lockAcquired
        // periphery.lockAcquired => FakePoolManager.XXX => vault.accountAppBalanceDelta

        vm.expectRevert(IVault.CurrencyNotSettled.selector);
        vm.prank(address(fakePoolManagerRouter));
        vault.lock(hex"01");
    }

    function testLockNotSettled2() public noIsolate {
        // router => vault.lock
        // vault.lock => periphery.lockAcquired
        // periphery.lockAcquired => FakePoolManager.XXX => vault.accountAppBalanceDelta

        vault.sync(currency0);
        vault.sync(currency1);
        currency0.transfer(address(vault), 10 ether);

        vm.expectRevert(IVault.CurrencyNotSettled.selector);
        vm.prank(address(fakePoolManagerRouter));
        vault.lock(hex"02");
    }

    function testLockNotSettled3() public noIsolate {
        // router => vault.lock
        // vault.lock => periphery.lockAcquired
        // periphery.lockAcquired => FakePoolManager.XXX => vault.accountAppBalanceDelta

        vault.sync(currency0);
        vault.sync(currency1);
        currency0.transfer(address(vault), 10 ether);
        currency1.transfer(address(vault), 8 ether);

        vm.expectRevert(IVault.CurrencyNotSettled.selector);
        vm.prank(address(fakePoolManagerRouter));
        vault.lock(hex"02");
    }

    function testLockNotSettled4() public noIsolate {
        // router => vault.lock
        // vault.lock => periphery.lockAcquired
        // periphery.lockAcquired => FakePoolManager.XXX => vault.accountAppBalanceDelta

        vault.sync(currency0);
        vault.sync(currency1);
        currency0.transfer(address(vault), 10 ether);
        currency1.transfer(address(vault), 12 ether);

        vm.expectRevert(IVault.CurrencyNotSettled.selector);
        vm.prank(address(fakePoolManagerRouter));
        vault.lock(hex"02");
    }

    function testNotCorrectPoolManager() public {
        // router => vault.lock
        // vault.lock => periphery.lockAcquired
        // periphery.lockAcquired => FakePoolManager.XXX => vault.accountAppBalanceDelta

        vm.expectRevert();
        vm.prank(address(fakePoolManagerRouter));
        vault.lock(hex"06");
    }

    function testLockSettledWhenAddLiquidity() public noIsolate {
        // router => vault.lock
        // vault.lock => periphery.lockAcquired
        // periphery.lockAcquired => FakePoolManager.XXX => vault.accountAppBalanceDelta

        // Sync first, so reservesOfVault can be called
        vault.sync(currency0);
        vault.sync(currency1);

        assertEq(IERC20(Currency.unwrap(currency0)).balanceOf(address(vault)), 0 ether);
        assertEq(IERC20(Currency.unwrap(currency1)).balanceOf(address(vault)), 0 ether);
        assertEq(vault.reservesOfVault(currency0), 0 ether);
        assertEq(vault.reservesOfVault(currency1), 0 ether);
        assertEq(vault.reservesOfApp(address(poolKey.poolManager), currency0), 0 ether);
        assertEq(vault.reservesOfApp(address(poolKey.poolManager), currency1), 0 ether);

        currency0.transfer(address(vault), 10 ether);
        currency1.transfer(address(vault), 10 ether);

        assertEq(IERC20(Currency.unwrap(currency0)).balanceOf(address(vault)), 10 ether);
        assertEq(IERC20(Currency.unwrap(currency1)).balanceOf(address(vault)), 10 ether);
        assertEq(vault.reservesOfVault(currency0), 0 ether);
        assertEq(vault.reservesOfVault(currency1), 0 ether);
        assertEq(vault.reservesOfApp(address(poolKey.poolManager), currency0), 0 ether);
        assertEq(vault.reservesOfApp(address(poolKey.poolManager), currency1), 0 ether);

        vm.prank(address(fakePoolManagerRouter));
        snapStart("VaultTest#lockSettledWhenAddLiquidity");
        vault.lock(hex"02");
        snapEnd();

        assertEq(IERC20(Currency.unwrap(currency0)).balanceOf(address(vault)), 10 ether);
        assertEq(IERC20(Currency.unwrap(currency1)).balanceOf(address(vault)), 10 ether);
        assertEq(vault.reservesOfVault(currency0), 10 ether);
        assertEq(vault.reservesOfVault(currency1), 10 ether);
        assertEq(vault.reservesOfApp(address(poolKey.poolManager), currency0), 10 ether);
        assertEq(vault.reservesOfApp(address(poolKey.poolManager), currency1), 10 ether);
    }

    function testLockSettledWhenSwap() public noIsolate {
        // router => vault.lock
        // vault.lock => periphery.lockAcquired
        // periphery.lockAcquired => FakePoolManager.XXX => vault.accountAppBalanceDelta

        vault.sync(currency0);
        vault.sync(currency1);
        currency0.transfer(address(vault), 10 ether);
        currency1.transfer(address(vault), 10 ether);

        vm.startPrank(address(fakePoolManagerRouter));
        vault.lock(hex"02");
        vm.stopPrank();

        assertEq(IERC20(Currency.unwrap(currency0)).balanceOf(address(vault)), 10 ether);
        assertEq(IERC20(Currency.unwrap(currency1)).balanceOf(address(vault)), 10 ether);
        assertEq(vault.reservesOfApp(address(poolKey.poolManager), currency0), 10 ether);
        assertEq(vault.reservesOfApp(address(poolKey.poolManager), currency1), 10 ether);

        currency0.transfer(address(vault), 3 ether);
        vm.startPrank(address(fakePoolManagerRouter));
        snapStart("VaultTest#lockSettledWhenSwap");
        vault.lock(hex"03");
        snapEnd();
        vm.stopPrank();

        assertEq(IERC20(Currency.unwrap(currency0)).balanceOf(address(vault)), 13 ether);
        assertEq(IERC20(Currency.unwrap(currency1)).balanceOf(address(vault)), 7 ether);
        assertEq(vault.reservesOfApp(address(poolKey.poolManager), currency0), 13 ether);
        assertEq(vault.reservesOfApp(address(poolKey.poolManager), currency1), 7 ether);

        assertEq(IERC20(Currency.unwrap(currency1)).balanceOf(address(fakePoolManagerRouter)), 3 ether);
    }

    function testLockWhenAlreadyLocked() public noIsolate {
        // deposit enough token in
        vault.sync(currency0);
        vault.sync(currency1);
        currency0.transfer(address(vault), 10 ether);
        currency1.transfer(address(vault), 10 ether);
        vm.prank(address(fakePoolManagerRouter));
        vault.lock(hex"02");

        vm.expectRevert(abi.encodeWithSelector(IVault.LockerAlreadySet.selector, address(fakePoolManagerRouter)));

        vm.prank(address(fakePoolManagerRouter));
        vault.lock(hex"07");
    }

    function testLockWhenMoreThanOnePoolManagers() public noIsolate {
        // router => vault.lock
        // vault.lock => periphery.lockAcquired
        // periphery.lockAcquired => FakePoolManager.XXX => vault.accountAppBalanceDelta

        vault.sync(currency0);
        vault.sync(currency1);
        currency0.transfer(address(vault), 10 ether);
        currency1.transfer(address(vault), 10 ether);
        vm.startPrank(address(fakePoolManagerRouter));
        vault.lock(hex"02");
        vm.stopPrank();

        currency0.transfer(address(vault), 10 ether);
        currency1.transfer(address(vault), 10 ether);
        vm.startPrank(address(fakePoolManagerRouter2));
        vault.lock(hex"02");
        vm.stopPrank();

        assertEq(IERC20(Currency.unwrap(currency0)).balanceOf(address(vault)), 20 ether);
        assertEq(IERC20(Currency.unwrap(currency1)).balanceOf(address(vault)), 20 ether);
        assertEq(vault.reservesOfApp(address(poolKey.poolManager), currency0), 10 ether);
        assertEq(vault.reservesOfApp(address(poolKey.poolManager), currency1), 10 ether);
        assertEq(vault.reservesOfApp(address(poolKey2.poolManager), currency0), 10 ether);
        assertEq(vault.reservesOfApp(address(poolKey2.poolManager), currency1), 10 ether);

        currency0.transfer(address(vault), 3 ether);
        vm.prank(address(fakePoolManagerRouter));
        snapStart("VaultTest#lockSettledWhenMultiHopSwap");
        vault.lock(hex"03");
        snapEnd();

        assertEq(IERC20(Currency.unwrap(currency0)).balanceOf(address(vault)), 23 ether);
        assertEq(IERC20(Currency.unwrap(currency1)).balanceOf(address(vault)), 17 ether);
        assertEq(vault.reservesOfApp(address(poolKey.poolManager), currency0), 13 ether);
        assertEq(vault.reservesOfApp(address(poolKey.poolManager), currency1), 7 ether);
        assertEq(vault.reservesOfApp(address(poolKey2.poolManager), currency0), 10 ether);
        assertEq(vault.reservesOfApp(address(poolKey2.poolManager), currency1), 10 ether);

        assertEq(IERC20(Currency.unwrap(currency1)).balanceOf(address(fakePoolManagerRouter)), 3 ether);
    }

    function testVaultFuzz_mint(uint256 amt) public noIsolate {
        amt = bound(amt, 0, 10 ether);
        // make sure router has enough tokens
        vault.sync(currency0);
        currency0.transfer(address(vault), amt);

        vm.prank(address(fakePoolManagerRouter));
        vault.lock(hex"13");

        assertEq(vault.balanceOf(address(fakePoolManagerRouter), currency0), amt);
    }

    function testVaultFuzz_mint_toSomeoneElse(uint256 amt) public noIsolate {
        amt = bound(amt, 0, 10 ether);
        // make sure router has enough tokens
        vault.sync(currency0);
        currency0.transfer(address(vault), amt);

        vm.prank(address(fakePoolManagerRouter));
        vault.lock(hex"14");

        assertEq(vault.balanceOf(Currency.unwrap(poolKey.currency1), currency0), amt);
    }

    function testVaultFuzz_burn(uint256 amt) public noIsolate {
        amt = bound(amt, 0, 10 ether);
        // make sure router has enough tokens
        vault.sync(currency0);
        currency0.transfer(address(vault), amt);

        vm.prank(address(fakePoolManagerRouter));
        vault.lock(hex"15");

        assertEq(vault.balanceOf(address(fakePoolManagerRouter), currency0), 0);
    }

    function testVaultFuzz_burnHalf(uint256 amt) public noIsolate {
        amt = bound(amt, 0, 10 ether);
        // make sure router has enough tokens
        vault.sync(currency0);
        currency0.transfer(address(vault), amt);

        vm.prank(address(fakePoolManagerRouter));
        vault.lock(hex"16");

        assertEq(vault.balanceOf(address(fakePoolManagerRouter), currency0), amt - amt / 2);
    }

    function testVaultFuzz_burnFrom_withoutApprove(uint256 amt) public noIsolate {
        amt = bound(amt, 0, 10 ether);
        // make sure router has enough tokens
        vault.sync(currency0);
        currency0.transfer(address(vault), amt);

        if (amt != 0) {
            vm.expectRevert();
        }

        vm.startPrank(address(fakePoolManagerRouter));
        vault.lock(hex"20");
        vm.stopPrank();

        assertEq(vault.balanceOf(address(fakePoolManagerRouter), currency0), 0);
    }

    function testVaultFuzz_burnFrom_withApprove(uint256 amt) public noIsolate {
        amt = bound(amt, 0, 10 ether);
        // make sure router has enough tokens
        vault.sync(currency0);
        currency0.transfer(address(vault), amt);

        vm.startPrank(address(0x01));
        vault.approve(address(fakePoolManagerRouter), currency0, amt);
        vm.stopPrank();
        assertEq(vault.allowance(address(0x01), address(fakePoolManagerRouter), currency0), amt);

        vm.startPrank(address(fakePoolManagerRouter));
        vault.lock(hex"20");
        vm.stopPrank();

        assertEq(vault.balanceOf(address(fakePoolManagerRouter), currency0), 0);
        assertEq(vault.allowance(address(0x01), address(fakePoolManagerRouter), currency0), 0);

        // approve max
        {
            vault.sync(currency0);
            currency0.transfer(address(vault), amt);

            vm.startPrank(address(0x01));
            vault.approve(address(fakePoolManagerRouter), currency0, type(uint256).max);
            vm.stopPrank();

            vm.startPrank(address(fakePoolManagerRouter));
            vault.lock(hex"20");
            vm.stopPrank();

            assertEq(vault.balanceOf(address(fakePoolManagerRouter), currency0), 0);
            assertEq(vault.allowance(address(0x01), address(fakePoolManagerRouter), currency0), type(uint256).max);
        }

        // operator
        {
            vault.sync(currency0);
            currency0.transfer(address(vault), amt);

            // set a insufficient allowance
            vm.startPrank(address(0x01));
            vault.approve(address(fakePoolManagerRouter), currency0, 1);
            vm.stopPrank();

            vm.startPrank(address(0x01));
            vault.setOperator(address(fakePoolManagerRouter), true);
            vm.stopPrank();

            vm.startPrank(address(fakePoolManagerRouter));
            vault.lock(hex"20");
            vm.stopPrank();

            assertEq(vault.balanceOf(address(fakePoolManagerRouter), currency0), 0);
            // transfer from operator don't consume allowance
            assertEq(vault.allowance(address(0x01), address(fakePoolManagerRouter), currency0), 1);
        }
    }

    function testLockInSufficientBalanceWhenMoreThanOnePoolManagers() public noIsolate {
        // router => vault.lock
        // vault.lock => periphery.lockAcquired
        // periphery.lockAcquired => FakePoolManager.XXX => vault.accountAppBalanceDelta

        // ensure vault tload the currency in reserve first
        vault.sync(currency0);
        vault.sync(currency1);

        currency0.transfer(address(vault), 10 ether);
        currency1.transfer(address(vault), 10 ether);
        vm.startPrank(address(fakePoolManagerRouter));
        vault.lock(hex"02");
        vm.stopPrank();

        currency0.transfer(address(vault), 10 ether);
        currency1.transfer(address(vault), 10 ether);
        vm.startPrank(address(fakePoolManagerRouter2));
        vault.lock(hex"02");
        vm.stopPrank();

        assertEq(IERC20(Currency.unwrap(currency0)).balanceOf(address(vault)), 20 ether);
        assertEq(IERC20(Currency.unwrap(currency1)).balanceOf(address(vault)), 20 ether);
        assertEq(vault.reservesOfVault(currency0), 20 ether);
        assertEq(vault.reservesOfVault(currency1), 20 ether);
        assertEq(vault.reservesOfApp(address(poolKey.poolManager), currency0), 10 ether);
        assertEq(vault.reservesOfApp(address(poolKey.poolManager), currency1), 10 ether);
        assertEq(vault.reservesOfApp(address(poolKey2.poolManager), currency0), 10 ether);
        assertEq(vault.reservesOfApp(address(poolKey2.poolManager), currency1), 10 ether);

<<<<<<< HEAD
=======
        // try to get more than 10 ether from pool1
>>>>>>> bef0bfae
        assertEq(currency0.balanceOfSelf(), 980 ether);
        currency0.transfer(address(vault), 15 ether);

        vm.expectRevert(stdError.arithmeticError);
        vm.startPrank(address(fakePoolManagerRouter));
        vault.lock(hex"04");
        vm.stopPrank();
    }

    function testLockFlashloanCrossMoreThanOnePoolManagers() public noIsolate {
        // router => vault.lock
        // vault.lock => periphery.lockAcquired
        // periphery.lockAcquired => FakePoolManager.XXX => vault.accountAppBalanceDelta

        // ensure vault tload the currency in reserve first
        vault.sync(currency0);
        vault.sync(currency1);

        currency0.transfer(address(vault), 10 ether);
        currency1.transfer(address(vault), 10 ether);
        vm.startPrank(address(fakePoolManagerRouter));
        vault.lock(hex"02");
        vm.stopPrank();

        currency0.transfer(address(vault), 10 ether);
        currency1.transfer(address(vault), 10 ether);
        vm.startPrank(address(fakePoolManagerRouter2));
        vault.lock(hex"02");
        vm.stopPrank();

        assertEq(IERC20(Currency.unwrap(currency0)).balanceOf(address(vault)), 20 ether);
        assertEq(IERC20(Currency.unwrap(currency1)).balanceOf(address(vault)), 20 ether);
        assertEq(vault.reservesOfVault(currency0), 20 ether);
        assertEq(vault.reservesOfVault(currency1), 20 ether);
        assertEq(vault.reservesOfApp(address(poolKey.poolManager), currency0), 10 ether);
        assertEq(vault.reservesOfApp(address(poolKey.poolManager), currency1), 10 ether);
        assertEq(vault.reservesOfApp(address(poolKey2.poolManager), currency0), 10 ether);
        assertEq(vault.reservesOfApp(address(poolKey2.poolManager), currency1), 10 ether);

        vm.startPrank(address(fakePoolManagerRouter));
        snapStart("VaultTest#lockSettledWhenFlashloan");
        vault.lock(hex"05");
        snapEnd();
        vm.stopPrank();
    }

    function test_CollectFee() public noIsolate {
        vault.sync(currency0);
        vault.sync(currency1);
        currency0.transfer(address(vault), 10 ether);
        currency1.transfer(address(vault), 10 ether);
        vm.prank(address(fakePoolManagerRouter));
        vault.lock(hex"02");

        // before collectFee assert
        assertEq(vault.reservesOfVault(currency0), 10 ether);
        assertEq(vault.reservesOfApp(address(poolKey.poolManager), currency0), 10 ether);
        assertEq(IERC20(Currency.unwrap(currency0)).balanceOf(address(fakePoolManager)), 0 ether);

        // collectFee
        vm.prank(address(fakePoolManager));
        snapStart("VaultTest#collectFee");
        vault.collectFee(currency0, 10 ether, address(fakePoolManager));
        snapEnd();

        // after collectFee assert
        assertEq(IERC20(Currency.unwrap(currency0)).balanceOf(address(vault)), 0 ether);
        assertEq(vault.reservesOfApp(address(poolKey.poolManager), currency0), 0 ether);
        assertEq(IERC20(Currency.unwrap(currency0)).balanceOf(address(fakePoolManager)), 10 ether);
    }

    function test_CollectFeeFromRandomUser() public {
        currency0.transfer(address(vault), 10 ether);

        address bob = makeAddr("bob");
        vm.startPrank(bob);

        // expected revert as bob is not a valid pool manager
        vm.expectRevert(IVault.AppUnregistered.selector);
        vault.collectFee(currency0, 10 ether, bob);
    }

    function testTake_failsWithNoLiquidity() public {
        vm.expectRevert();
        vm.prank(address(fakePoolManagerRouter));
        vault.lock(hex"09");
    }

    function testLock_NoOpIsOk() public {
        vm.prank(address(fakePoolManagerRouter));
        snapStart("VaultTest#testLock_NoOp");
        vault.lock(hex"00");
        snapEnd();
    }

    function testLock_EmitsCorrectId() public {
        vm.expectEmit(false, false, false, true);
        emit LockAcquired();
        vm.prank(address(fakePoolManagerRouter));
        vault.lock(hex"00");
    }

    function testVault_ethSupport_transferInAndSettle() public noIsolate {
        FakePoolManagerRouter router = new FakePoolManagerRouter(
            vault,
            PoolKey({
                currency0: CurrencyLibrary.NATIVE,
                currency1: currency1,
                hooks: IHooks(address(0)),
                poolManager: fakePoolManager,
                fee: 0,
                parameters: 0x00
            })
        );

        // transfer in & settle
        {
            // ETH to router as router call .settle{value}
            // only way to settle NATIVE token is to call .settle{value}
            CurrencyLibrary.NATIVE.transfer(address(router), 10 ether);

            vault.sync(currency1);
            currency1.transfer(address(vault), 10 ether);

            vm.prank(address(router));
            vault.lock(hex"21");

            assertEq(CurrencyLibrary.NATIVE.balanceOf(address(vault)), 10 ether);
            assertEq(vault.reservesOfApp(address(fakePoolManager), CurrencyLibrary.NATIVE), 10 ether);
        }
    }

    function testVault_ethSupport_SettleNonNativeCurrencyWithValue() public {
        FakePoolManagerRouter router = new FakePoolManagerRouter(
            vault,
            PoolKey({
                currency0: currency1,
                currency1: CurrencyLibrary.NATIVE,
                hooks: IHooks(address(0)),
                poolManager: fakePoolManager,
                fee: 0,
                parameters: 0x00
            })
        );

        // transfer in & settle
        {
            // ETH to router as router call .settle{value}
            currency0.transfer(address(vault), 10 ether);
            CurrencyLibrary.NATIVE.transfer(address(router), 10 ether);

            vm.expectRevert(IVault.SettleNonNativeCurrencyWithValue.selector);
            vm.prank(address(router));
            vault.lock(hex"21"); // 0x02 assume both token are ERC20, so it call settle for ETH without value
        }
    }

    function testVault_ethSupport_settleAndTake() public noIsolate {
        FakePoolManagerRouter router = new FakePoolManagerRouter(
            vault,
            PoolKey({
                currency0: CurrencyLibrary.NATIVE,
                currency1: currency1,
                hooks: IHooks(address(0)),
                poolManager: fakePoolManager,
                fee: 0,
                parameters: 0x00
            })
        );

        CurrencyLibrary.NATIVE.transfer(address(router), 5 ether);

        // take and settle
        {
            vm.prank(address(router));
            vault.lock(hex"17");

            assertEq(CurrencyLibrary.NATIVE.balanceOf(address(vault)), 0);
            assertEq(vault.reservesOfApp(address(fakePoolManager), CurrencyLibrary.NATIVE), 0);
        }
    }

    function testVault_ethSupport_flashloan() public noIsolate {
        FakePoolManagerRouter router = new FakePoolManagerRouter(
            vault,
            PoolKey({
                currency0: CurrencyLibrary.NATIVE,
                currency1: currency1,
                hooks: IHooks(address(0)),
                poolManager: fakePoolManager,
                fee: 0,
                parameters: 0x00
            })
        );

        // make sure vault has enough tokens and ETH to router as router call .settle{value}
        CurrencyLibrary.NATIVE.transfer(address(router), 10 ether);

        vault.sync(currency1);
        currency1.transfer(address(vault), 10 ether);

        vm.startPrank(address(router));
        vault.lock(hex"21");
        vm.stopPrank();

        CurrencyLibrary.NATIVE.transfer(address(router), 10 ether);
        currency1.transfer(address(vault), 10 ether);
        vm.startPrank(address(router));
        vault.lock(hex"21");
        vm.stopPrank();

        // take and settle
        {
            vm.startPrank(address(router));
            vault.lock(hex"22");
            vm.stopPrank();
        }
    }
}<|MERGE_RESOLUTION|>--- conflicted
+++ resolved
@@ -13,15 +13,10 @@
 import {PoolKey} from "../../src/types/PoolKey.sol";
 import {PoolId, PoolIdLibrary} from "../../src/types/PoolId.sol";
 import {IVault} from "../../src/interfaces/IVault.sol";
-import {FakePoolManagerRouter} from "./FakePoolManagerRouter.sol";
 import {FakePoolManager} from "./FakePoolManager.sol";
-
 import {IHooks} from "../../src/interfaces/IHooks.sol";
 import {NoIsolate} from "../helpers/NoIsolate.sol";
-<<<<<<< HEAD
-=======
 import {CurrencySettlement} from "../helpers/CurrencySettlement.sol";
->>>>>>> bef0bfae
 import {TokenFixture} from "../helpers/TokenFixture.sol";
 
 /**
@@ -30,24 +25,16 @@
  */
 contract VaultTest is Test, NoIsolate, GasSnapshot, TokenFixture {
     using PoolIdLibrary for PoolKey;
+    using CurrencySettlement for Currency;
 
     error ContractSizeTooLarge(uint256 diff);
 
-    event AppRegistered(address indexed app);
-    event LockAcquired();
-
-<<<<<<< HEAD
     Vault public vault;
-    IPoolManager public unRegPoolManager;
-    FakePoolManager public fakePoolManager;
-    FakePoolManager public fakePoolManager2;
-    FakePoolManagerRouter public fakePoolManagerRouter;
-    FakePoolManagerRouter public fakePoolManagerRouter2;
-
-    PoolKey public poolKey;
-=======
+    FakePoolManager public unRegPoolManager;
+    FakePoolManager public poolManager1;
+    FakePoolManager public poolManager2;
+
     PoolKey public poolKey1;
->>>>>>> bef0bfae
     PoolKey public poolKey2;
 
     function setUp() public {
@@ -55,36 +42,30 @@
 
         unRegPoolManager = new FakePoolManager(vault);
 
-        fakePoolManager = new FakePoolManager(vault);
-        fakePoolManager2 = new FakePoolManager(vault);
-        vault.registerApp(address(fakePoolManager));
-        vault.registerApp(address(fakePoolManager2));
+        poolManager1 = new FakePoolManager(vault);
+        poolManager2 = new FakePoolManager(vault);
+        vault.registerApp(address(poolManager1));
+        vault.registerApp(address(poolManager2));
 
         initializeTokens();
 
-        PoolKey memory key = PoolKey({
+        poolKey1 = PoolKey({
             currency0: currency0,
             currency1: currency1,
             hooks: IHooks(address(0)),
-            poolManager: fakePoolManager,
+            poolManager: poolManager1,
             fee: 0,
             parameters: 0x00
         });
 
-        poolKey = key;
-        fakePoolManagerRouter = new FakePoolManagerRouter(vault, key);
-
-        PoolKey memory key2 = PoolKey({
+        poolKey2 = PoolKey({
             currency0: currency0,
             currency1: currency1,
             hooks: IHooks(address(0)),
-            poolManager: fakePoolManager2,
+            poolManager: poolManager2,
             fee: 1,
             parameters: 0x00
         });
-
-        poolKey2 = key2;
-        fakePoolManagerRouter2 = new FakePoolManagerRouter(vault, key2);
     }
 
     function test_bytecodeSize() public {
@@ -96,30 +77,35 @@
 
     function testRegisterPoolManager() public {
         assertEq(vault.isAppRegistered(address(unRegPoolManager)), false);
-        assertEq(vault.isAppRegistered(address(fakePoolManager)), true);
+        assertEq(vault.isAppRegistered(address(poolManager1)), true);
 
         vm.expectEmit();
-        emit AppRegistered(address(unRegPoolManager));
+        emit IVault.AppRegistered(address(unRegPoolManager));
         snapStart("VaultTest#registerPoolManager");
         vault.registerApp(address(unRegPoolManager));
         snapEnd();
 
         assertEq(vault.isAppRegistered(address(unRegPoolManager)), true);
-        assertEq(vault.isAppRegistered(address(fakePoolManager)), true);
+        assertEq(vault.isAppRegistered(address(poolManager1)), true);
     }
 
     function testAccountPoolBalanceDeltaFromUnregistedPoolManager() public {
+        vault.lock(abi.encodeCall(VaultTest._testAccountPoolBalanceDeltaFromUnregistedPoolManager, ()));
+    }
+
+    function _testAccountPoolBalanceDeltaFromUnregistedPoolManager() external {
         PoolKey memory key = PoolKey(currency0, currency1, IHooks(address(0)), unRegPoolManager, 0x0, 0x0);
-        FakePoolManagerRouter unRegPoolManagerRouter = new FakePoolManagerRouter(vault, key);
         vm.expectRevert(IVault.AppUnregistered.selector);
-        vm.prank(address(unRegPoolManagerRouter));
-        vault.lock(hex"01");
+        unRegPoolManager.mockAccounting(key, -10 ether, -10 ether);
     }
 
     function testAccountPoolBalanceDeltaFromArbitraryAddr() public {
+        vault.lock(abi.encodeCall(VaultTest._testAccountPoolBalanceDeltaFromArbitraryAddr, ()));
+    }
+
+    function _testAccountPoolBalanceDeltaFromArbitraryAddr() external {
         vm.expectRevert(IVault.AppUnregistered.selector);
-        vm.prank(address(fakePoolManagerRouter));
-        vault.lock(hex"10");
+        vault.accountAppBalanceDelta(poolKey1, toBalanceDelta(int128(-1), int128(0)), address(0));
     }
 
     function testAccountPoolBalanceDeltaWithoutLock() public {
@@ -127,585 +113,501 @@
             currency0: currency0,
             currency1: currency1,
             hooks: IHooks(address(0)),
-            poolManager: fakePoolManager,
+            poolManager: poolManager1,
             fee: uint24(3000),
             parameters: 0x00
         });
         BalanceDelta delta = toBalanceDelta(0x7, 0x8);
 
         vm.expectRevert(abi.encodeWithSelector(IVault.NoLocker.selector));
-        vm.prank(address(fakePoolManager));
+        vm.prank(address(poolManager1));
         vault.accountAppBalanceDelta(key, delta, address(this));
     }
 
-    function testLockNotSettled() public {
-        // router => vault.lock
-        // vault.lock => periphery.lockAcquired
-        // periphery.lockAcquired => FakePoolManager.XXX => vault.accountAppBalanceDelta
-
+    function testLockNotSettledWithoutPayment() public {
         vm.expectRevert(IVault.CurrencyNotSettled.selector);
-        vm.prank(address(fakePoolManagerRouter));
-        vault.lock(hex"01");
-    }
-
-    function testLockNotSettled2() public noIsolate {
-        // router => vault.lock
-        // vault.lock => periphery.lockAcquired
-        // periphery.lockAcquired => FakePoolManager.XXX => vault.accountAppBalanceDelta
-
+        vault.lock(abi.encodeCall(VaultTest._testLockNotSettledWithoutPayment, ()));
+    }
+
+    function _testLockNotSettledWithoutPayment() external {
+        poolManager1.mockAccounting(poolKey1, -10 ether, -10 ether);
+    }
+
+    function testLockNotSettledWithoutFullyPayment() public noIsolate {
+        vm.expectRevert(IVault.CurrencyNotSettled.selector);
+        vault.lock(abi.encodeCall(VaultTest._testLockNotSettledWithoutFullyPayment, ()));
+    }
+
+    function _testLockNotSettledWithoutFullyPayment() external {
+        poolManager1.mockAccounting(poolKey1, -10 ether, -10 ether);
+
+        currency0.settle(vault, address(this), 10 ether, false);
+
+        // didnt actually transfer the currency
+        vault.sync(currency1);
+        vault.settle();
+    }
+
+    function testLockNotSettledAsPayTooMuch() public noIsolate {
+        vm.expectRevert(IVault.CurrencyNotSettled.selector);
+        vault.lock(abi.encodeCall(VaultTest._testLockNotSettledAsPayTooMuch, ()));
+    }
+
+    function _testLockNotSettledAsPayTooMuch() external {
+        poolManager1.mockAccounting(poolKey1, -10 ether, -10 ether);
+        currency0.settle(vault, address(this), 10 ether, false);
+        currency1.settle(vault, address(this), 12 ether, false);
+    }
+
+    function testNotCorrectPoolManager() public {
+        // DOUBLE-CHECK:
+        // The tx will complete without revert, is this going to be a problem ?
+        vault.lock(abi.encodeCall(VaultTest._testNotCorrectPoolManager, ()));
+    }
+
+    function _testNotCorrectPoolManager() external {
+        // poolKey.poolManager was hacked hence not equal to msg.sender
+        PoolKey memory maliciousPoolKey = poolKey1;
+        poolManager1.mockAccounting(maliciousPoolKey, -3 ether, -3 ether);
+        currency0.settle(vault, address(this), 3 ether, false);
+        currency1.settle(vault, address(this), 3 ether, false);
+
+        maliciousPoolKey.poolManager = IPoolManager(address(0));
+        poolManager1.mockAccounting(maliciousPoolKey, -3 ether, 3 ether);
+        currency0.settle(vault, address(this), 3 ether, false);
+        currency1.take(vault, address(this), 3 ether, false);
+    }
+
+    function testLockSettledWhenAddLiquidity() public noIsolate {
+        vault.lock(abi.encodeCall(VaultTest._testLockSettledWhenAddLiquidity, ()));
+    }
+
+    function _testLockSettledWhenAddLiquidity() external {
+        // verify it's all zero before adding liquidity
         vault.sync(currency0);
+        (Currency currency, uint256 amount) = vault.getVaultReserve();
+        assertEq(Currency.unwrap(currency), Currency.unwrap(currency0));
+        assertEq(amount, 0 ether);
+        assertEq(IERC20(Currency.unwrap(currency0)).balanceOf(address(vault)), 0 ether);
+        assertEq(vault.reservesOfApp(address(poolKey1.poolManager), currency0), 0 ether);
+        currency0.transfer(address(vault), 10 ether);
+        vault.settle();
+
         vault.sync(currency1);
-        currency0.transfer(address(vault), 10 ether);
-
-        vm.expectRevert(IVault.CurrencyNotSettled.selector);
-        vm.prank(address(fakePoolManagerRouter));
-        vault.lock(hex"02");
-    }
-
-    function testLockNotSettled3() public noIsolate {
-        // router => vault.lock
-        // vault.lock => periphery.lockAcquired
-        // periphery.lockAcquired => FakePoolManager.XXX => vault.accountAppBalanceDelta
-
-        vault.sync(currency0);
-        vault.sync(currency1);
-        currency0.transfer(address(vault), 10 ether);
-        currency1.transfer(address(vault), 8 ether);
-
-        vm.expectRevert(IVault.CurrencyNotSettled.selector);
-        vm.prank(address(fakePoolManagerRouter));
-        vault.lock(hex"02");
-    }
-
-    function testLockNotSettled4() public noIsolate {
-        // router => vault.lock
-        // vault.lock => periphery.lockAcquired
-        // periphery.lockAcquired => FakePoolManager.XXX => vault.accountAppBalanceDelta
-
-        vault.sync(currency0);
-        vault.sync(currency1);
-        currency0.transfer(address(vault), 10 ether);
-        currency1.transfer(address(vault), 12 ether);
-
-        vm.expectRevert(IVault.CurrencyNotSettled.selector);
-        vm.prank(address(fakePoolManagerRouter));
-        vault.lock(hex"02");
-    }
-
-    function testNotCorrectPoolManager() public {
-        // router => vault.lock
-        // vault.lock => periphery.lockAcquired
-        // periphery.lockAcquired => FakePoolManager.XXX => vault.accountAppBalanceDelta
-
-        vm.expectRevert();
-        vm.prank(address(fakePoolManagerRouter));
-        vault.lock(hex"06");
-    }
-
-    function testLockSettledWhenAddLiquidity() public noIsolate {
-        // router => vault.lock
-        // vault.lock => periphery.lockAcquired
-        // periphery.lockAcquired => FakePoolManager.XXX => vault.accountAppBalanceDelta
-
-        // Sync first, so reservesOfVault can be called
-        vault.sync(currency0);
-        vault.sync(currency1);
-
-        assertEq(IERC20(Currency.unwrap(currency0)).balanceOf(address(vault)), 0 ether);
+        (currency, amount) = vault.getVaultReserve();
+        assertEq(Currency.unwrap(currency), Currency.unwrap(currency1));
+        assertEq(amount, 0 ether);
         assertEq(IERC20(Currency.unwrap(currency1)).balanceOf(address(vault)), 0 ether);
-        assertEq(vault.reservesOfVault(currency0), 0 ether);
-        assertEq(vault.reservesOfVault(currency1), 0 ether);
-        assertEq(vault.reservesOfApp(address(poolKey.poolManager), currency0), 0 ether);
-        assertEq(vault.reservesOfApp(address(poolKey.poolManager), currency1), 0 ether);
-
-        currency0.transfer(address(vault), 10 ether);
+        assertEq(vault.reservesOfApp(address(poolKey1.poolManager), currency1), 0 ether);
+
         currency1.transfer(address(vault), 10 ether);
+        vault.settle();
+
+        // generating delta for adding liquidity
+        poolManager1.mockAccounting(poolKey1, -10 ether, -10 ether);
 
         assertEq(IERC20(Currency.unwrap(currency0)).balanceOf(address(vault)), 10 ether);
         assertEq(IERC20(Currency.unwrap(currency1)).balanceOf(address(vault)), 10 ether);
-        assertEq(vault.reservesOfVault(currency0), 0 ether);
-        assertEq(vault.reservesOfVault(currency1), 0 ether);
-        assertEq(vault.reservesOfApp(address(poolKey.poolManager), currency0), 0 ether);
-        assertEq(vault.reservesOfApp(address(poolKey.poolManager), currency1), 0 ether);
-
-        vm.prank(address(fakePoolManagerRouter));
-        snapStart("VaultTest#lockSettledWhenAddLiquidity");
-        vault.lock(hex"02");
-        snapEnd();
-
-        assertEq(IERC20(Currency.unwrap(currency0)).balanceOf(address(vault)), 10 ether);
-        assertEq(IERC20(Currency.unwrap(currency1)).balanceOf(address(vault)), 10 ether);
-        assertEq(vault.reservesOfVault(currency0), 10 ether);
-        assertEq(vault.reservesOfVault(currency1), 10 ether);
-        assertEq(vault.reservesOfApp(address(poolKey.poolManager), currency0), 10 ether);
-        assertEq(vault.reservesOfApp(address(poolKey.poolManager), currency1), 10 ether);
+        assertEq(vault.reservesOfApp(address(poolKey1.poolManager), currency0), 10 ether);
+        assertEq(vault.reservesOfApp(address(poolKey1.poolManager), currency1), 10 ether);
     }
 
     function testLockSettledWhenSwap() public noIsolate {
-        // router => vault.lock
-        // vault.lock => periphery.lockAcquired
-        // periphery.lockAcquired => FakePoolManager.XXX => vault.accountAppBalanceDelta
-
-        vault.sync(currency0);
-        vault.sync(currency1);
-        currency0.transfer(address(vault), 10 ether);
-        currency1.transfer(address(vault), 10 ether);
-
-        vm.startPrank(address(fakePoolManagerRouter));
-        vault.lock(hex"02");
-        vm.stopPrank();
-
-        assertEq(IERC20(Currency.unwrap(currency0)).balanceOf(address(vault)), 10 ether);
-        assertEq(IERC20(Currency.unwrap(currency1)).balanceOf(address(vault)), 10 ether);
-        assertEq(vault.reservesOfApp(address(poolKey.poolManager), currency0), 10 ether);
-        assertEq(vault.reservesOfApp(address(poolKey.poolManager), currency1), 10 ether);
-
-        currency0.transfer(address(vault), 3 ether);
-        vm.startPrank(address(fakePoolManagerRouter));
-        snapStart("VaultTest#lockSettledWhenSwap");
-        vault.lock(hex"03");
-        snapEnd();
-        vm.stopPrank();
-
+        vault.lock(abi.encodeCall(VaultTest._testLockSettledWhenSwap, ()));
+    }
+
+    function _testLockSettledWhenSwap() external {
+        // adding enough liquidity before swap
+        currency0.settle(vault, address(this), 10 ether, false);
+        currency1.settle(vault, address(this), 10 ether, false);
+        poolManager1.mockAccounting(poolKey1, -10 ether, -10 ether);
+
+        uint256 token0Before = currency0.balanceOfSelf();
+        uint256 token1Before = currency1.balanceOfSelf();
+
+        // swap
+        poolManager1.mockAccounting(poolKey1, -3 ether, 3 ether);
+        currency0.settle(vault, address(this), 3 ether, false);
+        currency1.take(vault, address(this), 3 ether, false);
+
+        // user paid 3 token0 and received 3 token1
+        assertEq(token0Before - currency0.balanceOfSelf(), 3 ether);
+        assertEq(currency1.balanceOfSelf() - token1Before, 3 ether);
+
+        // vault received 3 token0 and paid 3 token1
         assertEq(IERC20(Currency.unwrap(currency0)).balanceOf(address(vault)), 13 ether);
         assertEq(IERC20(Currency.unwrap(currency1)).balanceOf(address(vault)), 7 ether);
-        assertEq(vault.reservesOfApp(address(poolKey.poolManager), currency0), 13 ether);
-        assertEq(vault.reservesOfApp(address(poolKey.poolManager), currency1), 7 ether);
-
-        assertEq(IERC20(Currency.unwrap(currency1)).balanceOf(address(fakePoolManagerRouter)), 3 ether);
+        assertEq(vault.reservesOfApp(address(poolKey1.poolManager), currency0), 13 ether);
+        assertEq(vault.reservesOfApp(address(poolKey1.poolManager), currency1), 7 ether);
     }
 
     function testLockWhenAlreadyLocked() public noIsolate {
-        // deposit enough token in
-        vault.sync(currency0);
-        vault.sync(currency1);
-        currency0.transfer(address(vault), 10 ether);
-        currency1.transfer(address(vault), 10 ether);
-        vm.prank(address(fakePoolManagerRouter));
-        vault.lock(hex"02");
-
-        vm.expectRevert(abi.encodeWithSelector(IVault.LockerAlreadySet.selector, address(fakePoolManagerRouter)));
-
-        vm.prank(address(fakePoolManagerRouter));
-        vault.lock(hex"07");
+        vm.expectRevert(abi.encodeWithSelector(IVault.LockerAlreadySet.selector, address(this)));
+        vault.lock(abi.encodeCall(VaultTest._testLockWhenAlreadyLocked, ()));
+    }
+
+    function _testLockWhenAlreadyLocked() external {
+        vault.lock(new bytes(0));
     }
 
     function testLockWhenMoreThanOnePoolManagers() public noIsolate {
-        // router => vault.lock
-        // vault.lock => periphery.lockAcquired
-        // periphery.lockAcquired => FakePoolManager.XXX => vault.accountAppBalanceDelta
-
-        vault.sync(currency0);
-        vault.sync(currency1);
-        currency0.transfer(address(vault), 10 ether);
-        currency1.transfer(address(vault), 10 ether);
-        vm.startPrank(address(fakePoolManagerRouter));
-        vault.lock(hex"02");
-        vm.stopPrank();
-
-        currency0.transfer(address(vault), 10 ether);
-        currency1.transfer(address(vault), 10 ether);
-        vm.startPrank(address(fakePoolManagerRouter2));
-        vault.lock(hex"02");
-        vm.stopPrank();
+        vault.lock(abi.encodeCall(VaultTest._testLockWhenMoreThanOnePoolManagers, ()));
+    }
+
+    function _testLockWhenMoreThanOnePoolManagers() external {
+        currency0.settle(vault, address(this), 10 ether, false);
+        currency1.settle(vault, address(this), 10 ether, false);
+        poolManager1.mockAccounting(poolKey1, -10 ether, -10 ether);
+
+        currency0.settle(vault, address(this), 10 ether, false);
+        currency1.settle(vault, address(this), 10 ether, false);
+        poolManager2.mockAccounting(poolKey2, -10 ether, -10 ether);
 
         assertEq(IERC20(Currency.unwrap(currency0)).balanceOf(address(vault)), 20 ether);
         assertEq(IERC20(Currency.unwrap(currency1)).balanceOf(address(vault)), 20 ether);
-        assertEq(vault.reservesOfApp(address(poolKey.poolManager), currency0), 10 ether);
-        assertEq(vault.reservesOfApp(address(poolKey.poolManager), currency1), 10 ether);
+        assertEq(vault.reservesOfApp(address(poolKey1.poolManager), currency0), 10 ether);
+        assertEq(vault.reservesOfApp(address(poolKey1.poolManager), currency1), 10 ether);
         assertEq(vault.reservesOfApp(address(poolKey2.poolManager), currency0), 10 ether);
         assertEq(vault.reservesOfApp(address(poolKey2.poolManager), currency1), 10 ether);
-
-        currency0.transfer(address(vault), 3 ether);
-        vm.prank(address(fakePoolManagerRouter));
-        snapStart("VaultTest#lockSettledWhenMultiHopSwap");
-        vault.lock(hex"03");
-        snapEnd();
-
-        assertEq(IERC20(Currency.unwrap(currency0)).balanceOf(address(vault)), 23 ether);
-        assertEq(IERC20(Currency.unwrap(currency1)).balanceOf(address(vault)), 17 ether);
-        assertEq(vault.reservesOfApp(address(poolKey.poolManager), currency0), 13 ether);
-        assertEq(vault.reservesOfApp(address(poolKey.poolManager), currency1), 7 ether);
+    }
+
+    function testVaultFuzz_mint(uint256 amt) public noIsolate {
+        amt = bound(amt, 0, 10 ether);
+        vault.lock(abi.encodeCall(VaultTest._testVaultFuzz_mint, (amt)));
+    }
+
+    function _testVaultFuzz_mint(uint256 amt) external {
+        currency0.settle(vault, address(this), amt, false);
+        vault.mint(address(this), currency0, amt);
+        assertEq(vault.balanceOf(address(this), currency0), amt);
+    }
+
+    function testVaultFuzz_mint_toSomeoneElse(uint256 amt) public noIsolate {
+        amt = bound(amt, 0, 10 ether);
+        vault.lock(abi.encodeCall(VaultTest._testVaultFuzz_mint_toSomeoneElse, (amt)));
+    }
+
+    function _testVaultFuzz_mint_toSomeoneElse(uint256 amt) external {
+        currency0.settle(vault, address(this), amt, false);
+        vault.mint(makeAddr("someone"), currency0, amt);
+        assertEq(vault.balanceOf(makeAddr("someone"), currency0), amt);
+    }
+
+    function testVaultFuzz_burn(uint256 amt) public noIsolate {
+        amt = bound(amt, 0, 10 ether);
+        vault.lock(abi.encodeCall(VaultTest._testVaultFuzz_burn, (amt)));
+    }
+
+    function _testVaultFuzz_burn(uint256 amt) external {
+        // make sure router has enough tokens
+        currency0.settle(vault, address(this), amt, false);
+        vault.mint(address(this), currency0, amt);
+
+        vault.burn(address(this), currency0, amt);
+        currency0.take(vault, address(this), amt, false);
+        assertEq(vault.balanceOf(address(this), currency0), 0);
+    }
+
+    function testVaultFuzz_burnHalf(uint256 amt) public noIsolate {
+        amt = bound(amt, 0, 10 ether);
+        vault.lock(abi.encodeCall(VaultTest._testVaultFuzz_burnHalf, (amt)));
+    }
+
+    function _testVaultFuzz_burnHalf(uint256 amt) external {
+        // make sure router has enough tokens
+        currency0.settle(vault, address(this), amt, false);
+        vault.mint(address(this), currency0, amt);
+
+        vault.burn(address(this), currency0, amt / 2);
+        currency0.take(vault, address(this), amt / 2, false);
+        assertEq(vault.balanceOf(address(this), currency0), amt - amt / 2);
+    }
+
+    function testVaultFuzz_burnFrom_withoutApprove(uint256 amt) public noIsolate {
+        amt = bound(amt, 1, 10 ether);
+        vault.lock(abi.encodeCall(VaultTest._testVaultFuzz_burnFrom_withoutApprove, (amt)));
+    }
+
+    function _testVaultFuzz_burnFrom_withoutApprove(uint256 amt) external {
+        // make sure router has enough tokens
+        currency0.settle(vault, address(this), amt, false);
+        vault.mint(makeAddr("someone"), currency0, amt);
+
+        vm.expectRevert(stdError.arithmeticError);
+        vault.burn(makeAddr("someone"), currency0, amt);
+    }
+
+    function testVaultFuzz_burnFrom_withApprove(uint256 amt) public noIsolate {
+        amt = bound(amt, 10, 10 ether);
+        vault.lock(abi.encodeCall(VaultTest._testVaultFuzz_burnFrom_withApprove, (amt)));
+    }
+
+    function _testVaultFuzz_burnFrom_withApprove(uint256 amt) external {
+        address someone = makeAddr("someone");
+        // make sure router has enough tokens
+        currency0.settle(vault, address(this), amt, false);
+        vault.mint(someone, currency0, amt);
+
+        vm.prank(someone);
+        vault.approve(address(this), currency0, amt);
+        assertEq(vault.allowance(someone, address(this), currency0), amt);
+
+        vault.burn(someone, currency0, amt);
+        currency0.take(vault, someone, amt, false);
+
+        // burn from someone and consumed all the allowance
+        assertEq(vault.balanceOf(someone, currency0), 0);
+        assertEq(vault.allowance(someone, address(this), currency0), 0);
+
+        // approve max
+        {
+            someone = makeAddr("someone2");
+            // make sure router has enough tokens
+            currency0.settle(vault, address(this), amt, false);
+            vault.mint(someone, currency0, amt);
+
+            vm.prank(someone);
+            vault.approve(address(this), currency0, type(uint256).max);
+
+            vault.burn(someone, currency0, amt);
+            currency0.take(vault, someone, amt, false);
+
+            // approve max will never consume allowance
+            assertEq(vault.balanceOf(someone, currency0), 0);
+            assertEq(vault.allowance(someone, address(this), currency0), type(uint256).max);
+        }
+
+        // operator
+        {
+            someone = makeAddr("someone3");
+            // make sure router has enough tokens
+            currency0.settle(vault, address(this), amt, false);
+            vault.mint(someone, currency0, amt);
+
+            // set a insufficient allowance
+            vm.prank(someone);
+            vault.approve(address(this), currency0, 1);
+
+            // set this as operator
+            vm.prank(someone);
+            vault.setOperator(address(this), true);
+
+            vault.burn(someone, currency0, amt);
+            currency0.take(vault, someone, amt, false);
+
+            // transfer from operator don't consume allowance
+            assertEq(vault.balanceOf(someone, currency0), 0);
+            assertEq(vault.allowance(someone, address(this), currency0), 1);
+        }
+    }
+
+    function testLockInSufficientBalanceWhenMoreThanOnePoolManagers() public noIsolate {
+        vault.lock(abi.encodeCall(VaultTest._testLockInSufficientBalanceWhenMoreThanOnePoolManagers, ()));
+    }
+
+    function _testLockInSufficientBalanceWhenMoreThanOnePoolManagers() external {
+        currency0.settle(vault, address(this), 10 ether, false);
+        currency1.settle(vault, address(this), 10 ether, false);
+        poolManager1.mockAccounting(poolKey1, -10 ether, -10 ether);
+
+        currency0.settle(vault, address(this), 10 ether, false);
+        currency1.settle(vault, address(this), 10 ether, false);
+        poolManager2.mockAccounting(poolKey2, -10 ether, -10 ether);
+
+        // now pool1 and pool2 both have 10 ether of each currency
+        assertEq(IERC20(Currency.unwrap(currency0)).balanceOf(address(vault)), 20 ether);
+        assertEq(IERC20(Currency.unwrap(currency1)).balanceOf(address(vault)), 20 ether);
+        assertEq(vault.reservesOfApp(address(poolKey1.poolManager), currency0), 10 ether);
+        assertEq(vault.reservesOfApp(address(poolKey1.poolManager), currency1), 10 ether);
         assertEq(vault.reservesOfApp(address(poolKey2.poolManager), currency0), 10 ether);
         assertEq(vault.reservesOfApp(address(poolKey2.poolManager), currency1), 10 ether);
 
-        assertEq(IERC20(Currency.unwrap(currency1)).balanceOf(address(fakePoolManagerRouter)), 3 ether);
-    }
-
-    function testVaultFuzz_mint(uint256 amt) public noIsolate {
-        amt = bound(amt, 0, 10 ether);
-        // make sure router has enough tokens
-        vault.sync(currency0);
-        currency0.transfer(address(vault), amt);
-
-        vm.prank(address(fakePoolManagerRouter));
-        vault.lock(hex"13");
-
-        assertEq(vault.balanceOf(address(fakePoolManagerRouter), currency0), amt);
-    }
-
-    function testVaultFuzz_mint_toSomeoneElse(uint256 amt) public noIsolate {
-        amt = bound(amt, 0, 10 ether);
-        // make sure router has enough tokens
-        vault.sync(currency0);
-        currency0.transfer(address(vault), amt);
-
-        vm.prank(address(fakePoolManagerRouter));
-        vault.lock(hex"14");
-
-        assertEq(vault.balanceOf(Currency.unwrap(poolKey.currency1), currency0), amt);
-    }
-
-    function testVaultFuzz_burn(uint256 amt) public noIsolate {
-        amt = bound(amt, 0, 10 ether);
-        // make sure router has enough tokens
-        vault.sync(currency0);
-        currency0.transfer(address(vault), amt);
-
-        vm.prank(address(fakePoolManagerRouter));
-        vault.lock(hex"15");
-
-        assertEq(vault.balanceOf(address(fakePoolManagerRouter), currency0), 0);
-    }
-
-    function testVaultFuzz_burnHalf(uint256 amt) public noIsolate {
-        amt = bound(amt, 0, 10 ether);
-        // make sure router has enough tokens
-        vault.sync(currency0);
-        currency0.transfer(address(vault), amt);
-
-        vm.prank(address(fakePoolManagerRouter));
-        vault.lock(hex"16");
-
-        assertEq(vault.balanceOf(address(fakePoolManagerRouter), currency0), amt - amt / 2);
-    }
-
-    function testVaultFuzz_burnFrom_withoutApprove(uint256 amt) public noIsolate {
-        amt = bound(amt, 0, 10 ether);
-        // make sure router has enough tokens
-        vault.sync(currency0);
-        currency0.transfer(address(vault), amt);
-
-        if (amt != 0) {
-            vm.expectRevert();
-        }
-
-        vm.startPrank(address(fakePoolManagerRouter));
-        vault.lock(hex"20");
-        vm.stopPrank();
-
-        assertEq(vault.balanceOf(address(fakePoolManagerRouter), currency0), 0);
-    }
-
-    function testVaultFuzz_burnFrom_withApprove(uint256 amt) public noIsolate {
-        amt = bound(amt, 0, 10 ether);
-        // make sure router has enough tokens
-        vault.sync(currency0);
-        currency0.transfer(address(vault), amt);
-
-        vm.startPrank(address(0x01));
-        vault.approve(address(fakePoolManagerRouter), currency0, amt);
-        vm.stopPrank();
-        assertEq(vault.allowance(address(0x01), address(fakePoolManagerRouter), currency0), amt);
-
-        vm.startPrank(address(fakePoolManagerRouter));
-        vault.lock(hex"20");
-        vm.stopPrank();
-
-        assertEq(vault.balanceOf(address(fakePoolManagerRouter), currency0), 0);
-        assertEq(vault.allowance(address(0x01), address(fakePoolManagerRouter), currency0), 0);
-
-        // approve max
-        {
-            vault.sync(currency0);
-            currency0.transfer(address(vault), amt);
-
-            vm.startPrank(address(0x01));
-            vault.approve(address(fakePoolManagerRouter), currency0, type(uint256).max);
-            vm.stopPrank();
-
-            vm.startPrank(address(fakePoolManagerRouter));
-            vault.lock(hex"20");
-            vm.stopPrank();
-
-            assertEq(vault.balanceOf(address(fakePoolManagerRouter), currency0), 0);
-            assertEq(vault.allowance(address(0x01), address(fakePoolManagerRouter), currency0), type(uint256).max);
-        }
-
-        // operator
-        {
-            vault.sync(currency0);
-            currency0.transfer(address(vault), amt);
-
-            // set a insufficient allowance
-            vm.startPrank(address(0x01));
-            vault.approve(address(fakePoolManagerRouter), currency0, 1);
-            vm.stopPrank();
-
-            vm.startPrank(address(0x01));
-            vault.setOperator(address(fakePoolManagerRouter), true);
-            vm.stopPrank();
-
-            vm.startPrank(address(fakePoolManagerRouter));
-            vault.lock(hex"20");
-            vm.stopPrank();
-
-            assertEq(vault.balanceOf(address(fakePoolManagerRouter), currency0), 0);
-            // transfer from operator don't consume allowance
-            assertEq(vault.allowance(address(0x01), address(fakePoolManagerRouter), currency0), 1);
-        }
-    }
-
-    function testLockInSufficientBalanceWhenMoreThanOnePoolManagers() public noIsolate {
-        // router => vault.lock
-        // vault.lock => periphery.lockAcquired
-        // periphery.lockAcquired => FakePoolManager.XXX => vault.accountAppBalanceDelta
-
-        // ensure vault tload the currency in reserve first
-        vault.sync(currency0);
-        vault.sync(currency1);
-
-        currency0.transfer(address(vault), 10 ether);
-        currency1.transfer(address(vault), 10 ether);
-        vm.startPrank(address(fakePoolManagerRouter));
-        vault.lock(hex"02");
-        vm.stopPrank();
-
-        currency0.transfer(address(vault), 10 ether);
-        currency1.transfer(address(vault), 10 ether);
-        vm.startPrank(address(fakePoolManagerRouter2));
-        vault.lock(hex"02");
-        vm.stopPrank();
-
+        // try to get more than 10 ether from pool1
+        assertEq(currency0.balanceOfSelf(), 980 ether);
+        currency0.transfer(address(vault), 15 ether);
+
+        vm.expectRevert(stdError.arithmeticError);
+        poolManager1.mockAccounting(poolKey1, 15 ether, -10 ether);
+    }
+
+    function testLockFlashloanCrossMoreThanOnePoolManagers() public noIsolate {
+        vault.lock(abi.encodeCall(VaultTest._testLockFlashloanCrossMoreThanOnePoolManagers, ()));
+    }
+
+    function _testLockFlashloanCrossMoreThanOnePoolManagers() external {
+        currency0.settle(vault, address(this), 10 ether, false);
+        currency1.settle(vault, address(this), 10 ether, false);
+        poolManager1.mockAccounting(poolKey1, -10 ether, -10 ether);
+
+        currency0.settle(vault, address(this), 10 ether, false);
+        currency1.settle(vault, address(this), 10 ether, false);
+        poolManager2.mockAccounting(poolKey2, -10 ether, -10 ether);
+
+        // now pool1 and pool2 both have 10 ether of each currency
         assertEq(IERC20(Currency.unwrap(currency0)).balanceOf(address(vault)), 20 ether);
         assertEq(IERC20(Currency.unwrap(currency1)).balanceOf(address(vault)), 20 ether);
-        assertEq(vault.reservesOfVault(currency0), 20 ether);
-        assertEq(vault.reservesOfVault(currency1), 20 ether);
-        assertEq(vault.reservesOfApp(address(poolKey.poolManager), currency0), 10 ether);
-        assertEq(vault.reservesOfApp(address(poolKey.poolManager), currency1), 10 ether);
+        assertEq(vault.reservesOfApp(address(poolKey1.poolManager), currency0), 10 ether);
+        assertEq(vault.reservesOfApp(address(poolKey1.poolManager), currency1), 10 ether);
         assertEq(vault.reservesOfApp(address(poolKey2.poolManager), currency0), 10 ether);
         assertEq(vault.reservesOfApp(address(poolKey2.poolManager), currency1), 10 ether);
 
-<<<<<<< HEAD
-=======
-        // try to get more than 10 ether from pool1
->>>>>>> bef0bfae
-        assertEq(currency0.balanceOfSelf(), 980 ether);
-        currency0.transfer(address(vault), 15 ether);
-
-        vm.expectRevert(stdError.arithmeticError);
-        vm.startPrank(address(fakePoolManagerRouter));
-        vault.lock(hex"04");
-        vm.stopPrank();
-    }
-
-    function testLockFlashloanCrossMoreThanOnePoolManagers() public noIsolate {
-        // router => vault.lock
-        // vault.lock => periphery.lockAcquired
-        // periphery.lockAcquired => FakePoolManager.XXX => vault.accountAppBalanceDelta
-
-        // ensure vault tload the currency in reserve first
-        vault.sync(currency0);
-        vault.sync(currency1);
-
-        currency0.transfer(address(vault), 10 ether);
-        currency1.transfer(address(vault), 10 ether);
-        vm.startPrank(address(fakePoolManagerRouter));
-        vault.lock(hex"02");
-        vm.stopPrank();
-
-        currency0.transfer(address(vault), 10 ether);
-        currency1.transfer(address(vault), 10 ether);
-        vm.startPrank(address(fakePoolManagerRouter2));
-        vault.lock(hex"02");
-        vm.stopPrank();
-
-        assertEq(IERC20(Currency.unwrap(currency0)).balanceOf(address(vault)), 20 ether);
-        assertEq(IERC20(Currency.unwrap(currency1)).balanceOf(address(vault)), 20 ether);
-        assertEq(vault.reservesOfVault(currency0), 20 ether);
-        assertEq(vault.reservesOfVault(currency1), 20 ether);
-        assertEq(vault.reservesOfApp(address(poolKey.poolManager), currency0), 10 ether);
-        assertEq(vault.reservesOfApp(address(poolKey.poolManager), currency1), 10 ether);
-        assertEq(vault.reservesOfApp(address(poolKey2.poolManager), currency0), 10 ether);
-        assertEq(vault.reservesOfApp(address(poolKey2.poolManager), currency1), 10 ether);
-
-        vm.startPrank(address(fakePoolManagerRouter));
-        snapStart("VaultTest#lockSettledWhenFlashloan");
-        vault.lock(hex"05");
-        snapEnd();
-        vm.stopPrank();
+        // flashloan are allowed to take more than the pool has
+        vault.take(currency0, address(this), 20 ether);
+        vault.take(currency1, address(this), 20 ether);
+
+        // ... flashloan logic
+
+        currency0.settle(vault, address(this), 20 ether, false);
+        currency1.settle(vault, address(this), 20 ether, false);
     }
 
     function test_CollectFee() public noIsolate {
-        vault.sync(currency0);
-        vault.sync(currency1);
-        currency0.transfer(address(vault), 10 ether);
-        currency1.transfer(address(vault), 10 ether);
-        vm.prank(address(fakePoolManagerRouter));
-        vault.lock(hex"02");
+        vault.lock(abi.encodeCall(VaultTest._test_CollectFee, ()));
+    }
+
+    function _test_CollectFee() external {
+        currency0.settle(vault, address(this), 10 ether, false);
+        currency1.settle(vault, address(this), 10 ether, false);
+        poolManager1.mockAccounting(poolKey1, -10 ether, -10 ether);
 
         // before collectFee assert
-        assertEq(vault.reservesOfVault(currency0), 10 ether);
-        assertEq(vault.reservesOfApp(address(poolKey.poolManager), currency0), 10 ether);
-        assertEq(IERC20(Currency.unwrap(currency0)).balanceOf(address(fakePoolManager)), 0 ether);
+        assertEq(IERC20(Currency.unwrap(currency0)).balanceOf(address(vault)), 10 ether);
+        assertEq(vault.reservesOfApp(address(poolKey1.poolManager), currency0), 10 ether);
+        assertEq(IERC20(Currency.unwrap(currency0)).balanceOf(address(poolManager1)), 0 ether);
 
         // collectFee
-        vm.prank(address(fakePoolManager));
-        snapStart("VaultTest#collectFee");
-        vault.collectFee(currency0, 10 ether, address(fakePoolManager));
-        snapEnd();
+        vm.prank(address(poolManager1));
+        vault.collectFee(currency0, 10 ether, address(poolManager1));
 
         // after collectFee assert
         assertEq(IERC20(Currency.unwrap(currency0)).balanceOf(address(vault)), 0 ether);
-        assertEq(vault.reservesOfApp(address(poolKey.poolManager), currency0), 0 ether);
-        assertEq(IERC20(Currency.unwrap(currency0)).balanceOf(address(fakePoolManager)), 10 ether);
+        assertEq(vault.reservesOfApp(address(poolKey1.poolManager), currency0), 0 ether);
+        assertEq(IERC20(Currency.unwrap(currency0)).balanceOf(address(poolManager1)), 10 ether);
     }
 
     function test_CollectFeeFromRandomUser() public {
-        currency0.transfer(address(vault), 10 ether);
-
         address bob = makeAddr("bob");
         vm.startPrank(bob);
-
         // expected revert as bob is not a valid pool manager
         vm.expectRevert(IVault.AppUnregistered.selector);
         vault.collectFee(currency0, 10 ether, bob);
     }
 
     function testTake_failsWithNoLiquidity() public {
+        vault.lock(abi.encodeCall(VaultTest._testTake_failsWithNoLiquidity, ()));
+    }
+
+    function _testTake_failsWithNoLiquidity() external {
         vm.expectRevert();
-        vm.prank(address(fakePoolManagerRouter));
-        vault.lock(hex"09");
-    }
-
-    function testLock_NoOpIsOk() public {
-        vm.prank(address(fakePoolManagerRouter));
-        snapStart("VaultTest#testLock_NoOp");
-        vault.lock(hex"00");
-        snapEnd();
-    }
-
-    function testLock_EmitsCorrectId() public {
-        vm.expectEmit(false, false, false, true);
-        emit LockAcquired();
-        vm.prank(address(fakePoolManagerRouter));
-        vault.lock(hex"00");
-    }
+        vault.take(currency1, address(this), 5 ether);
+    }
+
+    function testLock_NoOperation() public {
+        vault.lock(abi.encodeCall(VaultTest._testLock_NoOperation, ()));
+    }
+
+    function _testLock_NoOperation() external {}
 
     function testVault_ethSupport_transferInAndSettle() public noIsolate {
-        FakePoolManagerRouter router = new FakePoolManagerRouter(
-            vault,
-            PoolKey({
-                currency0: CurrencyLibrary.NATIVE,
-                currency1: currency1,
-                hooks: IHooks(address(0)),
-                poolManager: fakePoolManager,
-                fee: 0,
-                parameters: 0x00
-            })
-        );
+        vault.lock(abi.encodeCall(VaultTest._testVault_ethSupport_transferInAndSettle, ()));
+    }
+
+    function _testVault_ethSupport_transferInAndSettle() external {
+        PoolKey memory poolKeyWithNativeToken = PoolKey({
+            currency0: CurrencyLibrary.NATIVE,
+            currency1: currency1,
+            hooks: IHooks(address(0)),
+            poolManager: poolManager1,
+            fee: 0,
+            parameters: 0x00
+        });
 
         // transfer in & settle
-        {
-            // ETH to router as router call .settle{value}
-            // only way to settle NATIVE token is to call .settle{value}
-            CurrencyLibrary.NATIVE.transfer(address(router), 10 ether);
-
-            vault.sync(currency1);
-            currency1.transfer(address(vault), 10 ether);
-
-            vm.prank(address(router));
-            vault.lock(hex"21");
-
-            assertEq(CurrencyLibrary.NATIVE.balanceOf(address(vault)), 10 ether);
-            assertEq(vault.reservesOfApp(address(fakePoolManager), CurrencyLibrary.NATIVE), 10 ether);
+        CurrencyLibrary.NATIVE.settle(vault, address(this), 10 ether, false);
+        currency1.settle(vault, address(this), 10 ether, false);
+
+        poolManager1.mockAccounting(poolKeyWithNativeToken, -10 ether, -10 ether);
+
+        assertEq(CurrencyLibrary.NATIVE.balanceOf(address(vault)), 10 ether);
+        assertEq(vault.reservesOfApp(address(poolManager1), CurrencyLibrary.NATIVE), 10 ether);
+    }
+
+    function testVault_ethSupport_SettleNonNativeCurrencyWithValue() public {
+        vault.lock(abi.encodeCall(VaultTest._testVault_ethSupport_SettleNonNativeCurrencyWithValue, ()));
+    }
+
+    function _testVault_ethSupport_SettleNonNativeCurrencyWithValue() external {
+        vault.sync(currency0);
+        vm.expectRevert(IVault.SettleNonNativeCurrencyWithValue.selector);
+        vault.settle{value: 10}();
+    }
+
+    function testVault_ethSupport_settleAndTake() public noIsolate {
+        vault.lock(abi.encodeCall(VaultTest._testVault_ethSupport_settleAndTake, ()));
+    }
+
+    function _testVault_ethSupport_settleAndTake() external {
+        CurrencyLibrary.NATIVE.settle(vault, address(this), 10 ether, false);
+        CurrencyLibrary.NATIVE.take(vault, makeAddr("receiver"), 10 ether, false);
+    }
+
+    function testVault_ethSupport_flashloan() public noIsolate {
+        vault.lock(abi.encodeCall(VaultTest._testVault_ethSupport_flashloan, ()));
+    }
+
+    function _testVault_ethSupport_flashloan() external {
+        PoolKey memory poolKeyWithNativeToken1 = PoolKey({
+            currency0: CurrencyLibrary.NATIVE,
+            currency1: currency1,
+            hooks: IHooks(address(0)),
+            poolManager: poolManager1,
+            fee: 0,
+            parameters: 0x00
+        });
+
+        PoolKey memory poolKeyWithNativeToken2 = PoolKey({
+            currency0: CurrencyLibrary.NATIVE,
+            currency1: currency1,
+            hooks: IHooks(address(0)),
+            poolManager: poolManager2,
+            fee: 0,
+            parameters: 0x00
+        });
+
+        CurrencyLibrary.NATIVE.settle(vault, address(this), 10 ether, false);
+        currency1.settle(vault, address(this), 10 ether, false);
+        poolManager1.mockAccounting(poolKeyWithNativeToken1, -10 ether, -10 ether);
+
+        CurrencyLibrary.NATIVE.settle(vault, address(this), 10 ether, false);
+        currency1.settle(vault, address(this), 10 ether, false);
+        poolManager2.mockAccounting(poolKeyWithNativeToken2, -10 ether, -10 ether);
+
+        // flashloan are allowed to take more than the pool has
+        address borrower = makeAddr("borrower");
+        vm.startPrank(borrower);
+        vault.take(CurrencyLibrary.NATIVE, borrower, 20 ether);
+        vault.take(currency1, borrower, 20 ether);
+
+        // ... flashloan logic
+
+        vault.settle{value: 20 ether}();
+        vault.sync(currency1);
+        currency1.transfer(address(vault), 20 ether);
+        vault.settle();
+        vm.stopPrank();
+
+        assertEq(CurrencyLibrary.NATIVE.balanceOf(borrower), 0 ether);
+        assertEq(currency1.balanceOf(borrower), 0 ether);
+    }
+
+    function lockAcquired(bytes calldata data) external returns (bytes memory result) {
+        // forward the call and bubble up the error if revert
+        bool success;
+        (success, result) = address(this).call(data);
+        if (!success) {
+            assembly ("memory-safe") {
+                revert(add(result, 0x20), mload(result))
+            }
         }
     }
-
-    function testVault_ethSupport_SettleNonNativeCurrencyWithValue() public {
-        FakePoolManagerRouter router = new FakePoolManagerRouter(
-            vault,
-            PoolKey({
-                currency0: currency1,
-                currency1: CurrencyLibrary.NATIVE,
-                hooks: IHooks(address(0)),
-                poolManager: fakePoolManager,
-                fee: 0,
-                parameters: 0x00
-            })
-        );
-
-        // transfer in & settle
-        {
-            // ETH to router as router call .settle{value}
-            currency0.transfer(address(vault), 10 ether);
-            CurrencyLibrary.NATIVE.transfer(address(router), 10 ether);
-
-            vm.expectRevert(IVault.SettleNonNativeCurrencyWithValue.selector);
-            vm.prank(address(router));
-            vault.lock(hex"21"); // 0x02 assume both token are ERC20, so it call settle for ETH without value
-        }
-    }
-
-    function testVault_ethSupport_settleAndTake() public noIsolate {
-        FakePoolManagerRouter router = new FakePoolManagerRouter(
-            vault,
-            PoolKey({
-                currency0: CurrencyLibrary.NATIVE,
-                currency1: currency1,
-                hooks: IHooks(address(0)),
-                poolManager: fakePoolManager,
-                fee: 0,
-                parameters: 0x00
-            })
-        );
-
-        CurrencyLibrary.NATIVE.transfer(address(router), 5 ether);
-
-        // take and settle
-        {
-            vm.prank(address(router));
-            vault.lock(hex"17");
-
-            assertEq(CurrencyLibrary.NATIVE.balanceOf(address(vault)), 0);
-            assertEq(vault.reservesOfApp(address(fakePoolManager), CurrencyLibrary.NATIVE), 0);
-        }
-    }
-
-    function testVault_ethSupport_flashloan() public noIsolate {
-        FakePoolManagerRouter router = new FakePoolManagerRouter(
-            vault,
-            PoolKey({
-                currency0: CurrencyLibrary.NATIVE,
-                currency1: currency1,
-                hooks: IHooks(address(0)),
-                poolManager: fakePoolManager,
-                fee: 0,
-                parameters: 0x00
-            })
-        );
-
-        // make sure vault has enough tokens and ETH to router as router call .settle{value}
-        CurrencyLibrary.NATIVE.transfer(address(router), 10 ether);
-
-        vault.sync(currency1);
-        currency1.transfer(address(vault), 10 ether);
-
-        vm.startPrank(address(router));
-        vault.lock(hex"21");
-        vm.stopPrank();
-
-        CurrencyLibrary.NATIVE.transfer(address(router), 10 ether);
-        currency1.transfer(address(vault), 10 ether);
-        vm.startPrank(address(router));
-        vault.lock(hex"21");
-        vm.stopPrank();
-
-        // take and settle
-        {
-            vm.startPrank(address(router));
-            vault.lock(hex"22");
-            vm.stopPrank();
-        }
-    }
 }